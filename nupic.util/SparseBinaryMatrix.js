/**
 * 
 */

var SparseMatrix 	= require('./SparseMatrix.js');
var ArrayUtils		= require('./ArrayUtils.js');

var SparseBinaryMatrix = function(dimensions, useColumnMajorOrdering) {
    SparseMatrix.call(this, dimensions, useColumnMajorOrdering);

    this.sparseMap = new Map();

    var rows, cols;
    if (useColumnMajorOrdering) {
        rows = dimensions[1];
        cols = dimensions[0];
    } else {
        rows = dimensions[0];
        cols = dimensions[1];
    }

    this.backingArray = newArray([rows, cols], 0);
    this.trueCounts = newArray([dimensions[0]], 0);
};

SparseBinaryMatrix.prototype = Object.create(SparseMatrix.prototype);
SparseBinaryMatrix.prototype.constructor = SparseBinaryMatrix;

/**
 * Called during mutation operations to simultaneously set the value
 * on the backing array dynamically.
 * @param val
 * @param coordinates
 */
SparseBinaryMatrix.prototype.back = function(val, coordinates) { // void(int, int...)
    ArrayUtils.setValue(this.backingArray, val, coordinates);
    //update true counts
    this.trueCounts[coordinates[0]] = ArrayUtils.aggregateArray(this.backingArray[coordinates[0]]);
};

/**
 * Returns the slice specified by the passed in coordinates.
 * The array is returned as an object, therefore it is the caller's
 * responsibility to cast the array to the appropriate dimensions.
 * 
 * @param coordinates	the coordinates which specify the returned array
 * @return	the array specified
 * @throws	IllegalArgumentException if the specified coordinates address
 * 			an actual value instead of the array holding it.
 */
SparseBinaryMatrix.prototype.getSlice = function(coordinates) { // Object(int...)
    var slice = this.backingArray;

    if (Array.isArray(coordinates)) {
        for (var i = 0; i < coordinates.length; i++) {
            var s = slice[coordinates[i]];
            slice = Array.isArray(s) ? s : s;
        }
    } else {
        var s = slice[coordinates];
        slice = Array.isArray(s) ? s : s;
    }

    //Ensure return value is of type Array
    if (!Array.isArray(slice)) {
        throw new Error("This method only returns the array holding the specified index: " +
            coordinates.toString());
    }

    return slice;
};

/**
 * Fills the specified results array with the result of the 
 * matrix vector multiplication.
 * 
 * @param inputVector		the right side vector
 * @param results			the results array
 */
SparseBinaryMatrix.prototype.rightVecSumAtNZ = function(inputVector, results) { // void(int[], int[])
    for (var i = 0; i < this.dimensions[0]; i++) {
        var slice = (this.dimensions.length > 1 ? this.getSlice(i) : this.backingArray);
        for (var j = 0; j < slice.length; j++) {
            results[i] += (inputVector[j] * slice[j]);
        }
    }
};

SparseBinaryMatrix.prototype.set = function() {

    var that = this;

    /**
     * Sets the value at the specified index.
     * 
     * @param index     the index the object will occupy
     * @param object    the object to be indexed.
     */
    var set1 = function(index, value) { // SparseBinaryMatrix(int, int)
        var coordinates = that.computeCoordinates(index);
        return set2(value, coordinates);
    };

    /**
     * Sets the value to be indexed at the index
     * computed from the specified coordinates.
     * @param coordinates   the row major coordinates [outer --> ,...,..., inner]
     * @param object        the object to be indexed.
     */
    var set2 = function(value, coordinates) { // SparseBinaryMatrix(int, int...)
        that.sparseMap.set(that.computeIndex(coordinates), value);
        that.back(value, coordinates);
        return that;
    };

    /**
     * Sets the specified values at the specified indexes.
     * 
     * @param indexes   indexes of the values to be set
     * @param values    the values to be indexed.
     * 
     * @return this {@code SparseMatrix} implementation
     */
    var set3 = function(indexes, values) { // SparseBinaryMatrix(int[], int[])
        for (var i = 0; i < indexes.length; i++) {
            set1(indexes[i], values[i]);
        }
        return that;
    };

    /**
     * Sets the specified values at the specified indexes.
     * 
     * @param indexes   indexes of the values to be set
     * @param values    the values to be indexed.
     * 
     * @return this {@code SparseMatrix} implementation
     */
    var set4 = function(indexes, values, isTest) { // SparseBinaryMatrix(int[], int[], boolean) 
        for (var i = 0; i < indexes.length; i++) {
            if (isTest) {
                that.setForTest(indexes[i], values[i]);
            } else {
                set1(indexes[i], values[i]);
            }
        }
        return that;
    };

    if (arguments.length === 2 && !Array.isArray(arguments[0]) && !Array.isArray(arguments[1])) {
        return set1(arguments[0], arguments[1]);
    } else if (arguments.length === 2 && !Array.isArray(arguments[0]) && Array.isArray(arguments[1])) {
        return set2(arguments[0], arguments[1]);
    } else if (arguments.length === 2 && Array.isArray(arguments[0]) && Array.isArray(arguments[1])) {
        return set3(arguments[0], arguments[1]);
    } else if (arguments.length === 3 && Array.isArray(arguments[0] && Array.isArray(arguments[1]))) {
        return set4(arguments[0], arguments[1], arguments[2]);
    } else if (arguments.length === 3 && !Array.isArray(arguments[0] && !Array.isArray(arguments[1]) && !Array.isArray(arguments[2]))) {
        return set2(arguments[0], [arguments[1], arguments[2]]);
    }
};

/**
 * Sets the value at the specified index skipping the automatic
 * truth statistic tallying of the real method.
 * 
 * @param index     the index the object will occupy
 * @param object    the object to be indexed.
 */
SparseBinaryMatrix.prototype.setForTest = function(index, value) { // SparseBinaryMatrix(int, int)
    this.sparseMap.set(index, value);
    return this;
};

/**
 * Returns the count of 1's set on the specified row.
 * @param index
 * @return
 */
SparseBinaryMatrix.prototype.getTrueCount = function(index) { // int(int)
    return this.trueCounts[index];
};

/**
 * Sets the count of 1's on the specified row.
 * @param index
 * @param count
 */
SparseBinaryMatrix.prototype.setTrueCount = function(index, count) { // void(int, int)
    this.trueCounts[index] = count;
};

/**
 * Get the true counts for all outer indexes.
 * @return
 */
SparseBinaryMatrix.prototype.getTrueCounts = function() { // int[](void)
    return this.trueCounts;
};

/**
 * Clears the true counts prior to a cycle where they're
 * being set
 */
SparseBinaryMatrix.prototype.clearStatistics = function(row) { // void(int)
    var slice = this.backingArray[row];
    slice.fill(0);
    this.trueCounts[row] = 0;
    this.sparseMap.set(row, 0);
};

/**
 * Returns an outer array of T values.
 * @return
 */
SparseBinaryMatrix.prototype.values = function() { // int[](void)
    return Array.from(this.sparseMap.values());
};

SparseBinaryMatrix.prototype.getIntValue = function() {

    var that = this;

    /**
     * Returns the int value at the index computed from the specified coordinates
     * @param coordinates   the coordinates from which to retrieve the indexed object
     * @return  the indexed object
     */
    var getIntValueByVector = function(coordinates) { // int(int...)
        return that.sparseMap.get(that.computeIndex(coordinates));
    };

    /**
     * Returns the T at the specified index.
     * 
     * @param index     the index of the T to return
     * @return  the T at the specified index.
     */
    var getIntValueByScalar = function(index) { // int(int)
        return that.sparseMap.get(index);
    };

    if (Array.isArray(arguments[0])) {
        return getIntValueByVector(arguments[0])
    } else {
        return getIntValueByScalar(arguments[0]);
    }
};

/**
 * Returns a sorted array of occupied indexes.
 * @return  a sorted array of occupied indexes.
 */
SparseBinaryMatrix.prototype.getSparseIndices = function() { // int[](void)
    return this.reverse(Array.from(this.sparseMap.keys()));
};

SparseBinaryMatrix.prototype.or = function() {

    var that = this;

    /**
     * This {@code SparseBinaryMatrix} will contain the operation of or-ing
     * the inputMatrix with the contents of this matrix; returning this matrix
     * as the result.
     * 
     * @param inputMatrix   the matrix containing the "on" bits to or
     * @return  this matrix
     */
    var orByMatrix = function(inputMatrix) { // SparseBinaryMatrix(SparseBinaryMatrix)
        var mask = inputMatrix.getSparseIndices();
        var ones = newArray([mask.length], 1);
        return that.set(mask, ones);
    };

    /**
     * This {@code SparseBinaryMatrix} will contain the operation of or-ing
     * the sparse list with the contents of this matrix; returning this matrix
     * as the result.
     * 
     * @param onBitIndexes  the matrix containing the "on" bits to or
     * @return  this matrix
     */
    var orByVector = function(onBitIndexes) { // SparseBinaryMatrix(TIntCollection) or SparseBinaryMatrix(int[])
        var ones = newArray([onBitIndexes.length], 1);
        return that.set(onBitIndexes, ones);
    }

    if (arguments[0] instanceof SparseBinaryMatrix) {
        return orByMatrix(arguments[0]);
    } else if (arguments[0] instanceof Array) {
        return orByVector(arguments[0]);
    } else {
        throw new Error("No matching method found for this call to or.");
    }
};

SparseBinaryMatrix.prototype.all = function() {

    var that = this;

    /**
     * Returns true if the on bits of the specified matrix are
     * matched by the on bits of this matrix. It is allowed that 
     * this matrix have more on bits than the specified matrix.
     * 
     * @param matrix
     * @return
     */
    var allByMatrix = function(matrix) { // boolean(SparseBinaryMatrix)
        var keySet = new Set(that.sparseMap.keys());
        var matrixKeySet = new Set(matrix.sparseMap.keys());

        for (var key in matrixKeySet) {
            if (!keySet.has(key)) {
                return false;
            }
            return true;
        }
    };

    /**
     * Returns true if the on bits of the specified list are
     * matched by the on bits of this matrix. It is allowed that 
     * this matrix have more on bits than the specified matrix.
     * 
     * @param matrix
     * @return
     */
    var allByVector = function(onBits) { // boolean(TIntCollection) of boolean(int[])
        var keySet = new Set(that.sparseMap.keys());

        for (var i = 0; i < onBits.length; i++) {
            if (!keySet.has(onBits[i])) {
                return false;
            }
        }
        return true;
    };

    if (arguments[0] instanceof SparseBinaryMatrix) {
        return allByMatrix(arguments[0]);
    } else if (arguments[0] instanceof Array) {
        return allByVector(arguments[0]);
    } else {
        throw new Error("No matching method found for this call to all.");
    }
};

SparseBinaryMatrix.prototype.any = function() {

<<<<<<< HEAD
	var that = this;
	
	/**
	 * Returns true if any of the on bits of the specified matrix are
	 * matched by the on bits of this matrix. It is allowed that 
	 * this matrix have more on bits than the specified matrix.
	 * 
	 * @param matrix
	 * @return
	 */
	var anyByMatrix = function(matrix) {	// boolean(SparseBinaryMatrix)
		var matrixKeySet = new Set(matrix.sparseMap.keys());

		for (var key in matrixKeySet) {
	        if(that.sparseMap.has(key)) {
	        	return true;
	        }
	    }
	    return false;
	};
	
	/**
	 * Returns true if any of the on bit indexes of the specified matrix are
	 * matched by the on bits of this matrix. It is allowed that 
	 * this matrix have more on bits than the specified matrix.
	 * 
	 * @param matrix
	 * @return
	 */
	var anyByVector = function(onBits) {	// boolean(TIntCollection) of boolean(int[])
	    for (var i=0; i<onBits.length; i++) {
	        if (that.sparseMap.has(onBits[i])) {
	        	return true;
	        }
	    }
	    return false;
	};

	if (arguments[0] instanceof SparseBinaryMatrix) {
		return anyByMatrix(arguments[0]);
	} else if (arguments[0] instanceof Array) {
		return anyByVector(arguments[0]);
	} else {
		throw new Error("No matching method found for this call to any.");
	}
};

module.exports = SparseBinaryMatrix;
=======
    var that = this;

    /**
     * Returns true if any of the on bits of the specified matrix are
     * matched by the on bits of this matrix. It is allowed that 
     * this matrix have more on bits than the specified matrix.
     * 
     * @param matrix
     * @return
     */
    var anyByMatrix = function(matrix) { // boolean(SparseBinaryMatrix)
        var matrixKeySet = new Set(matrix.sparseMap.keys());

        for (var key in matrixKeySet) {
            if (that.sparseMap.has(key)) {
                return true;
            }
        }
        return false;
    };

    /**
     * Returns true if any of the on bit indexes of the specified matrix are
     * matched by the on bits of this matrix. It is allowed that 
     * this matrix have more on bits than the specified matrix.
     * 
     * @param matrix
     * @return
     */
    var anyByVector = function(onBits) { // boolean(TIntCollection) of boolean(int[])
        for (var i = 0; i < onBits.length; i++) {
            if (that.sparseMap.has(onBits[i])) {
                return true;
            }
        }
        return false;
    };

    if (arguments[0] instanceof SparseBinaryMatrix) {
        return anyByMatrix(arguments[0]);
    } else if (arguments[0] instanceof Array) {
        return anyByVector(arguments[0]);
    } else {
        throw new Error("No matching method found for this call to any.");
    }
};
>>>>>>> d3b0f988
<|MERGE_RESOLUTION|>--- conflicted
+++ resolved
@@ -43,10 +43,10 @@
  * The array is returned as an object, therefore it is the caller's
  * responsibility to cast the array to the appropriate dimensions.
  * 
- * @param coordinates	the coordinates which specify the returned array
- * @return	the array specified
- * @throws	IllegalArgumentException if the specified coordinates address
- * 			an actual value instead of the array holding it.
+ * @param coordinates   the coordinates which specify the returned array
+ * @return  the array specified
+ * @throws  IllegalArgumentException if the specified coordinates address
+ *          an actual value instead of the array holding it.
  */
 SparseBinaryMatrix.prototype.getSlice = function(coordinates) { // Object(int...)
     var slice = this.backingArray;
@@ -74,8 +74,8 @@
  * Fills the specified results array with the result of the 
  * matrix vector multiplication.
  * 
- * @param inputVector		the right side vector
- * @param results			the results array
+ * @param inputVector       the right side vector
+ * @param results           the results array
  */
 SparseBinaryMatrix.prototype.rightVecSumAtNZ = function(inputVector, results) { // void(int[], int[])
     for (var i = 0; i < this.dimensions[0]; i++) {
@@ -349,56 +349,6 @@
 
 SparseBinaryMatrix.prototype.any = function() {
 
-<<<<<<< HEAD
-	var that = this;
-	
-	/**
-	 * Returns true if any of the on bits of the specified matrix are
-	 * matched by the on bits of this matrix. It is allowed that 
-	 * this matrix have more on bits than the specified matrix.
-	 * 
-	 * @param matrix
-	 * @return
-	 */
-	var anyByMatrix = function(matrix) {	// boolean(SparseBinaryMatrix)
-		var matrixKeySet = new Set(matrix.sparseMap.keys());
-
-		for (var key in matrixKeySet) {
-	        if(that.sparseMap.has(key)) {
-	        	return true;
-	        }
-	    }
-	    return false;
-	};
-	
-	/**
-	 * Returns true if any of the on bit indexes of the specified matrix are
-	 * matched by the on bits of this matrix. It is allowed that 
-	 * this matrix have more on bits than the specified matrix.
-	 * 
-	 * @param matrix
-	 * @return
-	 */
-	var anyByVector = function(onBits) {	// boolean(TIntCollection) of boolean(int[])
-	    for (var i=0; i<onBits.length; i++) {
-	        if (that.sparseMap.has(onBits[i])) {
-	        	return true;
-	        }
-	    }
-	    return false;
-	};
-
-	if (arguments[0] instanceof SparseBinaryMatrix) {
-		return anyByMatrix(arguments[0]);
-	} else if (arguments[0] instanceof Array) {
-		return anyByVector(arguments[0]);
-	} else {
-		throw new Error("No matching method found for this call to any.");
-	}
-};
-
-module.exports = SparseBinaryMatrix;
-=======
     var that = this;
 
     /**
@@ -445,4 +395,5 @@
         throw new Error("No matching method found for this call to any.");
     }
 };
->>>>>>> d3b0f988
+
+module.exports = SparseBinaryMatrix;