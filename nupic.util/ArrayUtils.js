/**
 * Utilities to match some of the functionality found in Python's Numpy.
 * @author David Ray
 * @author Ralf Seliger (port to JavaScript)
 */

var util = require('../cipun/util.js');
var poly = require('./polyfills.js');

var ArrayUtils = {
    /** Empty array constant */
    EMPTY_ARRAY: [],

    WHERE_1: function(i) {
        return i == 1;
    },

    GREATER_THAN_0: function(i) {
        return i > 0;
    },

    INT_GREATER_THAN_0: function(i) {
        return i > 0;
    },

    GREATER_OR_EQUAL_0: function(n) {
        return n >= 0;
    },

    /**
     * Returns an array containing the successive elements of each
     * argument array as in [ first[0], second[0], first[1], second[1], ... ].
     * 
     * Arrays may be of zero length, and may be of different sizes, but may not be null.
     * 
     * @param first     the first array
     * @param second    the second array
     * @return
     */
    interleave: function(first, second) { // <F, S> Object[](F, S)
        var flen = first.length,
            slen = second.length;
        var retVal = newArray([flen + slen], 0);

        for (var i = 0, j = 0, k = 0; i < flen || j < slen;) {
            if (i < flen) {
                retVal[k++] = first[i++];
            }
            if (j < slen) {
                retVal[k++] = second[j++];
            }
        }

        return retVal;
    },

    /**
     * Return a new double[] containing the difference of each element and its
     * succeding element.
     * <p/>
     * The first order difference is given by ``out[n] = a[n+1] - a[n]``
     * along the given axis, higher order differences are calculated by using `diff`
     * recursively.
     *
     * @param d
     * @return
     */
    diff: function(d) { // double[](double[])
        var retVal = newArray([d.length - 1], 0);
        for (var i = 0; i < d.length - 1; i++) {
            retVal[i] = d[i + 1] - d[i];
        }

        return retVal;
    },

    /**
     * Returns a flag indicating whether the container list contains an
     * array which matches the specified match array.
     *
     * @param match     the array to match
     * @param container the list of arrays to test
     * @return true if so, false if not
     */
    contains: function(match, container) { // boolean(int[], List<int[]>)
        var len = container.length;
<<<<<<< HEAD
        
        for (var i=0; i<len; i++) {
            if (util.equals(match, container[i])) {
=======

        for (var i = 0; i < len; i++) {
            if (equals(match, container[i])) {
>>>>>>> d3b0f988
                return true;
            }
        }
        return false;
    },

    /**
     * Returns a new array of size first.length + second.length, with the
     * contents of the first array loaded into the returned array starting
     * at the zero'th index, and the contents of the second array appended
     * to the returned array beginning with index first.length.
     * 
     * This method is fail fast, meaning that it depends on the two arrays
     * being non-null, and if not, an exception is thrown.
     *  
     * @param first     the data to load starting at index 0
     * @param second    the data to load starting at index first.length;
     * @return  a concatenated array
     * @throws NullPointerException if either first or second is null
     */
    concat: function(first, second) { // double[](double[], double[])
        var flen = first.length,
            slen = second.length;
        var retVal = copyOf(first);

        for (var i = flen, j = 0; i < flen + slen; i++, j++) {
            retVal[i] = second[j];
        }
        return retVal;
    },

    fromCoordinate: function() {
        /**
         * Utility to compute a flat index from coordinates.
         *
         * @param coordinates an array of integer coordinates
         * @return a flat index
         */
        var fromCoordinateWithShape = function(coordinates, shape) { // int(int[], int[])
            var localMults = ArrayUtils.initDimensionMultiples(shape);
            var base = 0;
            for (var i = 0; i < coordinates.length; i++) {
                base += (localMults[i] * coordinates[i]);
            }
            return base;
        };

        /**
         * Utility to compute a flat index from coordinates.
         *
         * @param coordinates an array of integer coordinates
         * @return a flat index
         */
        var fromCoordinateWithoutShape = function(coordinates) { // int(int[])
            var localMults = ArrayUtils.initDimensionMultiples(coordinates);
            var base = 0;
            for (var i = 0; i < coordinates.length; i++) {
                base += (localMults[i] * coordinates[i]);
            }
            return base;
        };

        if (arguments.length === 1) {
            return fromCoordinateWithoutShape(arguments[0]);
        } else if (arguments.length === 2) {
            return fromCoordinateWithShape(arguments[0], arguments[1]);
        } else {
            throw new Error("No method found for this call to fromCoordinate");
        }
    },

    /**
     * Initializes internal helper array which is used for multidimensional
     * index computation.
     *
     * @param dimensions
     * @return
     */
    initDimensionMultiples: function(dimensions) { // int[](int[])
        var holder = 1;
        var len = dimensions.length;
        var dimensionMultiples = newArray([dimensions.length], 0);
        for (var i = 0; i < len; i++) {
            holder *= (i === 0 ? 1 : dimensions[len - i]);
            dimensionMultiples[len - 1 - i] = holder;
        }
        return dimensionMultiples;
    },

    /**
     * Returns a string representing an array of 0's and 1's
     *
     * @param arr an binary array (0's and 1's only)
     * @return
     */
    bitsToString: function(arr) { // String(int[])
        s = newArray([arr.length], ".");
        s[0] = "c";
        for (var i = 0; i < arr.length; i++) {
            if (arr[i] === 1) {
                s[i + 1] = "*";
            }
        }
        return s.toString();
    },

    zip: function() {

        /**
         * Return a list of tuples, where each tuple contains the i-th element
         * from each of the argument sequences.  The returned list is
         * truncated in length to the length of the shortest argument sequence.
         *
         * @param arg1 the first list to be the zero'th entry in the returned tuple
         * @param arg2 the first list to be the one'th entry in the returned tuple
         * @return a list of tuples
         */
        var zip2 = function(arg1, arg2) { // List<Tuple>(List<?>, List<?>)
            var tuples = [];
            var len = Math.min(arg1.length, arg2.length);
            for (var i = 0; i < len; i++) {
                tuples.push(new Tuple(arg1[i], arg2[i]));
            }

            return tuples;
        };

        /**
         * Return a list of tuples, where each tuple contains the i-th element
         * from each of the argument sequences.  The returned list is
         * truncated in length to the length of the shortest argument sequence.
         *
         * @param arg1 the first list to be the zero'th entry in the returned tuple
         * @param arg2 the first list to be the one'th entry in the returned tuple
         * @return a list of tuples
         */
        var zip1 = function() { // List<Tuple>(Object[]...)
            var tuples = [];
            var len = arguments.length;
            for (var i = 0; i < len; i++) {
                tuples.push(new Tuple(arguments[i]));
            }

            return tuples;
        };

        if (arguments.length === 2) {
            return zip2(arguments[0], arguments[1]);
        } else {
            return zip1(arguments);
        }
    },

    /**
     * Returns an array with the same shape and the contents
     * converted to doubles.
     *
     * @param ints an array of ints.
     * @return
     */
    toDoubleArray: function(ints) { // double[](int[])
        var retVal = newArray([ints.length], 0);
        for (var i = 0; i < ints.length; i++) {
            retVal[i] = ints[i];
        }
        return retVal;
    },

    modulo: function() {

        /**
         * Performs a modulus operation in Python style.
         *
         * @param a
         * @param b
         * @return
         */
        var moduloScalar = function(a, b) { // int(int, int)
            if (b == 0) {
                throw new Error("Division by Zero!");
            }
            if (a > 0 && b > 0 && b > a) {
                return a;
            }
            var isMinus = Math.abs(b - (a - b)) < Math.abs(b - (a + b));
            if (isMinus) {
                while (a >= b) {
                    a -= b;
                }
            } else {
                if (a % b == 0) return 0;

                while (a + b < b) {
                    a += b;
                }
            }
            return a;
        };

        /**
         * Performs a modulus on every index of the first argument using
         * the second argument and places the result in the same index of
         * the first argument.
         *
         * @param a
         * @param b
         * @return
         */
        var moduloVector = function(a, b) { // int[](int[], int)
            for (var i = 0; i < a.length; i++) {
                a[i] = moduloScalar(a[i], b);
            }
            return a;
        };

        if (Array.isArray(arguments[0])) {
            return moduloVector(arguments[0], arguments[1]);
        } else {
            return moduloScalar(arguments[0], arguments[1]);
        }
    },

    /**
     * Returns an array with the same shape and the contents
     * converted to integers.
     *
     * @param doubs an array of doubles.
     * @return
     */
    toIntArray: function(doubs) { // int[](double[])
        var retVal = newArray([doubs.length], 0);
        for (var i = 0; i < doubs.length; i++) {
            retVal[i] = Math.floor(doubs[i]);
        }
        return retVal;
    },

    /**
     * Returns a double array whose values are the maximum of the value
     * in the array and the max value argument.
     * @param doubs
     * @param maxValue
     * @return
     */
    maximum: function(doubs, maxValue) { // double[](double[], double)
        var retVal = newArray([doubs.length], 0);
        for (var i = 0; i < doubs.length; i++) {
            retVal[i] = Math.max(doubs[i], maxValue);
        }
        return retVal;
    },

    /**
     * Returns an array of identical shape containing the maximum
     * of the values between each corresponding index. Input arrays
     * must be the same length.
     *
     * @param arr1
     * @param arr2
     * @return
     */
    maxBetween: function(arr1, arr2) { // int[](int[], int[])
        var retVal = newArray([arr1.length], 0);
        for (var i = 0; i < arr1.length; i++) {
            retVal[i] = Math.max(arr1[i], arr2[i]);
        }
        return retVal;
    },

    /**
     * Returns an array of identical shape containing the minimum
     * of the values between each corresponding index. Input arrays
     * must be the same length.
     *
     * @param arr1
     * @param arr2
     * @return
     */
    minBetween: function(arr1, arr2) { // int[](int[], int[])
        var retVal = newArray([arr1.length], 0);
        for (var i = 0; i < arr1.length; i++) {
            retVal[i] = Math.min(arr1[i], arr2[i]);
        }
        return retVal;
    },

    /**
     * Returns an array of values that test true for all of the
     * specified {@link Condition}s.
     *
     * @param values
     * @param conditions
     * @return
     */
    retainLogicalAnd: function(values, conditions) { // int[](int[], Condition<?>[])
        var l = [];
        for (var i = 0; i < values.length; i++) {
            var result = true;
            for (var j = 0; j < conditions.length && result; j++) {
                result = result && conditions[j](values[i]);
            }
            if (result) {
                l.push(values[i]);
            }
        }
        return l;
    },

    divide: function() {

        /**
         * Returns an array whose members are the quotient of the dividend array
         * values and the divisor array values.
         *
         * @param dividend
         * @param divisor
         * @param dividend adjustment
         * @param divisor  adjustment
         *
         * @return
         * @throws IllegalArgumentException if the two argument arrays are not the same length
         */
        var divideByVectorWithAdjustments = function(dividend, divisor, dividendAdjustment, divisorAdjustment) { // double[](double[], double[], double, double)

            if (dividend.length !== divisor.length) {
                throw new Error("The dividend array and the divisor array must be the same length");
            }
            var quotient = newArray([dividend.length], 0);
            var denom = 1;
            for (var i = 0; i < dividend.length; i++) {
                quotient[i] = (dividend[i] + dividendAdjustment) /
                    ((denom = divisor[i] + divisorAdjustment) === 0 ? 1 : denom); //Protect against division by 0
            }
            return quotient;
        };

        /**
         * Returns an array whose members are the quotient of the dividend array
         * values and the divisor array values.
         *
         * @param dividend
         * @param divisor
         * @param dividend adjustment
         * @param divisor  adjustment
         *
         * @return
         * @throws IllegalArgumentException if the two argument arrays are not the same length
         */
        var divideByVector = function(dividend, divisor) { // double[](int[], int[])

            if (dividend.length !== divisor.length) {
                throw new Error("The dividend array and the divisor array must be the same length");
            }
            var quotient = newArray([dividend.length], 0);
            var denom = 1;
            for (var i = 0; i < dividend.length; i++) {
                quotient[i] = (dividend[i]) /
                    ((denom = divisor[i]) === 0 ? 1 : denom); //Protect against division by 0
            }
            return quotient;
        };

        /**
         * Returns an array whose members are the quotient of the dividend array
         * values and the divisor value.
         *
         * @param dividend
         * @param divisor
         * @param dividend adjustment
         * @param divisor  adjustment
         *
         * @return
         * @throws IllegalArgumentException if the two argument arrays are not the same length
         */
        var divideByScalar = function(dividend, divisor) { // double[](double[], double)
            var quotient = newArray([dividend.length], 0);
            var denom = 1;
            for (var i = 0; i < dividend.length; i++) {
                quotient[i] = (dividend[i]) /
                    ((denom = divisor) === 0 ? 1 : denom); //Protect against division by 0
            }
            return quotient;
        };

        if (arguments.length === 4) {
            return divideByVectorWithAdjustments(arguments[0], arguments[1], arguments[2], arguments[3]);
        } else if (Array.isArray(arguments[1])) {
            return divideByVector(arguments[0], arguments[1]);
        } else if (!Array.isArray(arguments[1])) {
            return divideByScalar(arguments[0], arguments[1]);
        } else {
            throw new Error("No matching method found for this call to divide.");
        }
    },

    /**
     * Returns an array whose members are the quotient of the dividend array
     * values and the divisor array values.
     *
     * @param dividend
     * @param divisor
     * @param dividend adjustment
     * @param divisor  adjustment
     * @return
     * @throws IllegalArgumentException if the two argument arrays are not the same length
     */
    roundDivide: function(dividend, divisor, scale) { // double[](double[], double[], int)

        if (dividend.length !== divisor.length) {
            throw new Error("The dividend array and the divisor array must be the same length");
        }
        var quotient = newArray([dividend.length], 0);
        for (var i = 0; i < dividend.length; i++) {
            quotient[i] = (dividend[i]) / (divisor[i] === 0 ? 1 : divisor[i]); //Protect against division by 0
            quotient[i] = Math.round(quotient[i]);
        }
        return quotient;
    },

    multiply: function() {

        /**
         * Returns an array whose members are the product of the multiplicand array
         * values and the factor array values.
         *
         * @param multiplicand
         * @param factor
         * @param multiplicand adjustment
         * @param factor       adjustment
         *
         * @return
         * @throws IllegalArgumentException if the two argument arrays are not the same length
         */
        var multiplyByVectorWithAdjustments = function(multiplicand, factor, multiplicandAdjustment, factorAdjustment) { // double[](double[], double[], double, double)

            if (multiplicand.length !== factor.length) {
                throw new Error("The multiplicand array and the factor array must be the same length");
            }
            var product = newArray([multiplicand.length], 0);
            for (var i = 0; i < multiplicand.length; i++) {
                product[i] = (multiplicand[i] + multiplicandAdjustment) * (factor[i] + factorAdjustment);
            }
            return product;
        };

        /**
         * Returns an array whose members are the product of the multiplicand array
         * values and the factor array values.
         *
         * @param multiplicand
         * @param factor
         * @param multiplicand adjustment
         * @param factor       adjustment
         *
         * @return
         * @throws IllegalArgumentException if the two argument arrays are not the same length
         */
        var multiplyByVector = function(multiplicand, factor) { // double[](double[], int[]) {
            if (multiplicand.length !== factor.length) {
                throw new Error("The multiplicand array and the factor array must be the same length");
            }
            var product = newArray([multiplicand.length]);
            for (var i = 0; i < multiplicand.length; i++) {
                product[i] = (multiplicand[i]) * (factor[i]);
            }
            return product;
        };

        /**
         * Returns a new array containing the result of multiplying
         * each index of the specified array by the 2nd parameter.
         *
         * @param array
         * @param d
         * @return
         */
        var multiplyByScalar = function(multiplicand, factor) { // int[](int[], intd)
            var product = newArray([multiplicand.length], 0);
            for (var i = 0; i < multiplicand.length; i++) {
                product[i] = multiplicand[i] * factor;
            }
            return product;
        };

        if (arguments.length === 4) {
            return multiplyByVectorWithAdjustments(arguments[0], arguments[1], arguments[2], arguments[3]);
        } else if (Array.isArray(arguments[1])) {
            return multiplyByVector(arguments[0], arguments[1]);
        } else if (!Array.isArray(arguments[1])) {
            return multiplyByScalar(arguments[0], arguments[1]);
        } else {
            throw new Error("No matching method found for this call to multiply.");
        }
    },

    subtract: function() {

        /**
         * Returns an integer array containing the result of subtraction
         * operations between corresponding indexes of the specified arrays.
         *
         * @param minuend
         * @param subtrahend
         * @return
         */
        var subtractVector = function(subtrahend, minuend) { // int[](int[], int[])
            var retVal = newArray([minuend.length], 0);
            for (var i = 0; i < subtrahend.length; i++) {
                retVal[i] = subtrahend[i] - minuend[i];
            }
            return retVal;
        };

        /**
         * Subtracts the contents of the first argument from the last argument's list.
         *
         * <em>NOTE: Does not destroy/alter the argument lists. </em>
         *
         * @param minuend
         * @param subtrahend
         * @return
         */
        var subtractFromList = function(subtrahend, minuend) { // List<Integer>(List<Integer>, List<Integer>)
            var sList = minuend;
            for (var i = 0; i < subtrahend.length; i++) {
                var index = minuend.indexOf(subtrahend[i]);
                if (index !== -1) {
                    sList.splice(index, 1);
                }
            }
            return sList;
        };

        if (arguments[2] === "Array") {
            return subtractVector(arguments[0], arguments[1]);
        } else if (arguments[2] === "List") {
            return subtractFromList(arguments[0], arguments[1]);
        } else {
            throw new Error("No matching method found for this call to subtract.");
        }
    },

    /**
     * Returns the average of all the specified array contents.
     * @param arr
     * @return
     */
    average: function(arr) { // double(double[])
        var sum = 0;
        for (var i = 0; i < arr.length; i++) {
            sum += arr[i];
        }
        return sum / arr.length;
    },

    variance: function() {

        /**
         * Computes and returns the variance.
         * @param arr
         * @param mean
         * @return
         */
        var varianceWithMean = function(arr, mean) { // double(double[], double)
            var accum = 0.0;
            var dev = 0.0;
            var accum2 = 0.0;
            for (var i = 0; i < arr.length; i++) {
                dev = arr[i] - mean;
                accum += dev * dev;
                accum2 += dev;
            }

            var vari = (accum - (accum2 * accum2 / arr.length)) / arr.length;

            return vari;
        };

        /**
         * Computes and returns the variance.
         * @param arr
         * @return
         */
        var varianceWithoutMean = function(arr) { // double(double[])
            var mean = ArrayUtils.average(arr);

            var accum = 0.0;
            var dev = 0.0;
            var accum2 = 0.0;
            for (var i = 0; i < arr.length; i++) {
                dev = arr[i] - mean;
                accum += dev * dev;
                accum2 += dev;
            }

            var vari = (accum - (accum2 * accum2 / arr.length)) / arr.length;

            return vari;
        };

        if (arguments.length === 2) {
            return varianceWithMean(arguments[0], arguments[1]);
        } else if (arguments.length === 1) {
            return varianceWithoutMean(arguments[0]);
        } else {
            throw new Error("No method found for this call to variance.");
        }
    },

    /**
     * Returns the passed in array with every value being altered
     * by the addition of the specified amount.
     *
     * @param arr
     * @param amount
     * @return
     */
    add: function(arr, amount) { // int[](int[], int)
        for (var i = 0; i < arr.length; i++) {
            arr[i] += amount;
        }
        return arr;
    },

    /**
     * Returns the passed in array with every value being altered
     * by the addition of the specified double amount at the same
     * index
     *
     * @param arr
     * @param amount
     * @return
     */
    i_add: function(arr, amount) { // int[](int[], int[])
        for (var i = 0; i < arr.length; i++) {
            arr[i] += amount[i];
        }
        return arr;
    },

    d_add: function() {

        /**
         * Returns the passed in array with every value being altered
         * by the addition of the specified double amount at the same
         * index
         *
         * @param arr
         * @param amount
         * @return
         */
        var d_addVector = function(arr, amount) { // double[](double[], double[])
            if (arr.length != amount.length) {
                return; //throw new Error("The arrays must be the same length");
            }
            for (var i = 0; i < arr.length; i++) {
                arr[i] += amount[i];
            }
            return arr;
        };

        /**
         * Returns the passed in array with every value being altered
         * by the addition of the specified double amount
         *
         * @param arr
         * @param amount
         * @return
         */
        var d_addScalar = function(arr, amount) { // double[](double[], double)
            for (var i = 0; i < arr.length; i++) {
                arr[i] += amount;
            }
            return arr;
        };

        if (!Array.isArray(arguments[1])) {
            return d_addScalar(arguments[0], arguments[1]);
        } else {
            return d_addVector(arguments[0], arguments[1]);
        }
    },

    /**
     * Returns the sum of all contents in the specified array.
     * @param array
     * @return
     */
    sum: function(array) { // int(int[])
        var sum = 0;
        for (var i = 0; i < array.length; i++) {
            sum += array[i];
        }
        return sum;
    },

    /**
     * Test whether each element of a 1-D array is also present in a second 
     * array.
     *
     * Returns a int array whose length is the number of intersections.
     * 
     * @param ar1   the array of values to find in the second array 
     * @param ar2   the array to test for the presence of elements in the first array.
     * @return  an array containing the intersections or an empty array if none are found.
     */
<<<<<<< HEAD

    /* Commenting this out - it does not seem to be used anywhere.

    in1d: function(ar1, ar2) {	// int[](int[], int[])
        
        var set1 = new Set(ar1);
        var set2 = new Set(ar2);
        
       // var retVal = new Set([x for (x of set1) if (set2.has(x))]); // this doesn't seem to make sense
       //return [x for (x of retVal)]; // neither does this.
    },

    */
    
=======
    in1d: function(ar1, ar2) { // int[](int[], int[])

        var set1 = new Set(ar1);
        var set2 = new Set(ar2);

        var retVal = new Set([x
            for (x of set1)
                if (set2.has(x))
        ]);
        return [x
            for (x of retVal)
        ];
    },

>>>>>>> d3b0f988
    /**
     * Sparse or due to the arrays containing the indexes of "on bits",
     * the <em>or</em> of which is equal to the mere combination of the two
     * arguments - eliminating duplicates and sorting.
     *
     * @param arg1
     * @param arg2
     * @return
     */
    sparseBinaryOr: function(arg1, arg2) { // int[](int[], int[])
        var t = arg1;
        for (var i = 0; i < arg2.length; i++) {
            t.push(arg2[i]);
        }
        return this.unique(t);
    },

    /**
     * Prints the specified array to a returned String.
     *
     * @param aObject the array object to print.
     * @return the array in string form suitable for display.
     */
    print1DArray: function(aObject) { // String(Object)
        if (Array.isArray(aObject)) {
            return aObject.toString();
        }
        return "[]";
    },

    /**
     * Another utility to account for the difference between Python and Java.
     * Here the modulo operator is defined differently.
     *
     * @param n
     * @param divisor
     * @return
     */
    positiveRemainder: function(n, divisor) { // double(double, double)
        if (n >= 0) {
            return n % divisor;
        } else {
            var val = divisor + (n % divisor);
            return val === divisor ? 0 : val;
        }
    },

    /**
     * Returns an array which starts from lowerBounds (inclusive) and
     * ends at the upperBounds (exclusive).
     *
     * @param lowerBounds
     * @param upperBounds
     * @return
     */
    range: function(lowerBounds, upperBounds) { // int[](int, int)
        var ints = [];
        for (var i = lowerBounds; i < upperBounds; i++) {
            ints.push(i);
        }
        return ints;
    },

    /**
     * Returns an array which starts from lowerBounds (inclusive) and
     * ends at the upperBounds (exclusive).
     *
     * @param lowerBounds the starting value
     * @param upperBounds the maximum value (exclusive)
     * @param interval    the amount by which to increment the values
     * @return
     */
    arange: function(lowerBounds, upperBounds, interval) { // double[](double, double, double)
        var doubs = [];
        for (var i = lowerBounds; i < upperBounds; i += interval) {
            doubs.push(i);
        }
        return doubs;
    },

    /**
     * Returns a sorted unique array of integers
     *
     * @param nums an unsorted array of integers with possible duplicates.
     * @return
     */
    unique: function(nums) { // int[](int[])
        var set = new Set(nums);
        result = Array.from(set);
        result.sort(function(a, b) {
            return a - b;
        });
        return result;
    },

    /**
     * Called to merge a list of dimension arrays into a sequential row-major indexed
     * list of coordinates.
     *
     * @param dimensions a list of dimension arrays, each array being a dimension
     *                   of an n-dimensional array.
     * @return a list of n-dimensional coordinates in row-major format.
     */
    dimensionsToCoordinateList: function(dimensions) { // List<int[]>(List<int[]>)
        var ca = new CoordinateAssembler(dimensions);
        return ca.assemble();
    },

    /**
     * Sets the values in the specified values array at the indexes specified,
     * to the value "setTo".
     *
     * @param values  the values to alter if at the specified indexes.
     * @param indexes the indexes of the values array to alter
     * @param setTo   the value to set at the specified indexes.
     */
    setIndexesTo: function(values, indexes, setTo) { // void(double[], int[], double)
        for (var i = 0; i < indexes.length; i++) {
            values[indexes[i]] = setTo;
        }
    },

    /**
     * Sets the values in range start to stop to the value specified. If
     * stop < 0, then stop indicates the number of places counting from the
     * length of "values" back.
     *
     * @param values the array to alter
     * @param start  the start index (inclusive)
     * @param stop   the end index (exclusive)
     * @param setTo  the value to set the indexes to
     */
    setRangeTo: function(values, start, stop, setTo) { // void(int[], int, int, int)
        stop = stop < 0 ? values.length + stop : stop;
        for (var i = start; i < stop; i++) {
            values[i] = setTo;
        }
    },

    sample: function() {

        /**
         * Returns a random, sorted, and  unique array of the specified sample size of
         * selections from the specified list of choices.
         *
         * @param sampleSize the number of selections in the returned sample
         * @param choices    the list of choices to select from
         * @param random     a random number generator
         * @return a sample of numbers of the specified size
         */
        var sampleWithChoices = function(sampleSize, choices, random) { // int[](int, TIntArrayList, Random) {
            var temp = new Set(); // could be just an array as well
            var upperBound = choices.length;
            for (var i = 0; i < sampleSize; i++) {
                var randomIdx = random.nextInt(upperBound);
                while (temp.has(choices[randomIdx])) {
                    randomIdx = random.nextInt(upperBound);
                }
                temp.add(choices[randomIdx]);
            }
            var al = Array.from(temp);
            al.sort(function(a, b) {
                return a - b;
            });
            return al;
        };

        /**
         * Returns a double[] filled with random doubles of the specified size.
         * @param sampleSize
         * @param random
         * @return
         */
        var sampleWithoutChoices = function(sampleSize, random) { // double[](int, Random)
            var sample = [];
            for (var i = 0; i < sampleSize; i++) {
                sample[i] = random.nextDouble();
            }
            return sample;
        };

        if (arguments.length === 2) {
            return sampleWithoutChoices(arguments[0], arguments[1]);
        } else if (arguments.length === 3) {
            return sampleWithChoices(arguments[0], arguments[1], arguments[2]);
        } else {
            throw new Error("No matching method found for this call to sample.");
        }
    },


    clip: function() {

        /**
         * Ensures that each entry in the specified array has a min value
         * equal to or greater than the specified min and a maximum value less
         * than or equal to the specified max.
         *
         * @param values the values to clip
         * @param min    the minimum value
         * @param max    the maximum value
         */
        var clipWithScalars = function(values, min, max) { // double[](double[], double, double)
            for (var i = 0; i < values.length; i++) {
                values[i] = Math.min(1, Math.max(0, values[i]));
            }
            return values;
        };

        /**
         * Ensures that each entry in the specified array has a min value
         * equal to or greater than the min at the specified index and a maximum value less
         * than or equal to the max at the specified index.
         *
         * @param values the values to clip
         * @param min    the minimum value
         * @param max    the maximum value
         */
        var clipWithVectors = function(values, min, max) { // int[](int[], int[], int[])
            for (var i = 0; i < values.length; i++) {
                values[i] = Math.max(min[i], Math.min(max[i], values[i]));
            }
            return values;
        };

        /**
         * Ensures that each entry in the specified array has a min value
         * equal to or greater than the min at the specified index and a maximum value less
         * than or equal to the max at the specified index.
         *
         * @param values the values to clip
         * @param max    the minimum value
         * @param adj    the adjustment amount
         */
        var clipWithAdjustment = function(values, max, adj) { // int[](int[], int[], int)
            for (var i = 0; i < values.length; i++) {
                values[i] = Math.max(0, Math.min(max[i] + adj, values[i]));
            }
            return values;
        };

        if (!Array.isArray(arguments[1]) && !Array.isArray(arguments[2])) {
            return clipWithScalars(arguments[0], arguments[1], arguments[2]);
        } else if (Array.isArray(arguments[1]) && Array.isArray(arguments[2])) {
            return clipWithVectors(arguments[0], arguments[1], arguments[2]);
        } else if (Array.isArray(arguments[1]) && !Array.isArray(arguments[2])) {
            return clipWithAdjustment(arguments[0], arguments[1], arguments[2]);
        } else {
            throw new Error("No matching method found for this call to clip.");
        }
    },

    /**
     * Returns the count of values in the specified array that are
     * greater than the specified compare value
     *
     * @param compare the value to compare to
     * @param array   the values being compared
     *
     * @return the count of values greater
     */
    valueGreaterCount: function(compare, array) { // int(double, double[])
        var count = 0;
        for (var i = 0; i < array.length; i++) {
            if (array[i] > compare) {
                count++;
            }
        }

        return count;
    },

    /**
     * Returns the count of values in the specified array that are
     * greater than the specified compare value
     *
     * @param compare the value to compare to
     * @param array   the values being compared
     *
     * @return the count of values greater
     */
    valueGreaterCountAtIndex: function(compare, array, indexes) { // int(double, double[], int[])
        var count = 0;
        for (var i = 0; i < indexes.length; i++) {
            if (array[indexes[i]] > compare) {
                count++;
            }
        }

        return count;
    },

    /**
     * Returns an array containing the n greatest values.
     * @param array
     * @param n
     * @return
     */
    nGreatest: function(array, n) { // int[](double[], int)
        var places = new Map();
        var i;
        var key;
        for (var j = 1; j < array.length; j++) {
            key = array[j]; // j starts at 1, so array[0] can never become key
            for (i = j - 1; i >= 0 && array[i] < key; i--) {
                array[i + 1] = array[i];
            }
            array[i + 1] = key;
            places.set(key, j);
        }

        var retVal = newArray([n], 0);
        for (i = 0; i < n; i++) {
            if (places.has(array[i])) { // prevents "undefined" in case the *original* array[0] is called upon
                retVal[i] = places.get(array[i]);
            }
        }
        return retVal;
    },

    raiseValuesBy: function() {

        /**
         * Raises the values in the specified array by the amount specified
         * @param amount the amount to raise the values
         * @param values the values to raise
         */
        var raiseValuesByScalar = function(amount, values) { // void(double, double[])
            for (var i = 0; i < values.length; i++) {
                values[i] += amount;
            }
        };

        /**
         * Raises the values at the indexes specified by the amount specified.
         * @param amount the amount to raise the values
         * @param values the values to raise
         */
        var raiseValuesByIndexes = function(amount, values, indexesToRaise) { //void(double, double[], int[])
            for (var i = 0; i < indexesToRaise.length; i++) {
                values[indexesToRaise[i]] += amount;
            }
        };

        /**
         * Raises the values at the indexes specified by the amount specified.
         * @param amount the amount to raise the values
         * @param values the values to raise
         */
        var raiseValuesByVector = function(amounts, values) { // void(double[], double[])
            for (var i = 0; i < values.length; i++) {
                values[i] += amounts[i];
            }
        };

        if (!Array.isArray(arguments[0]) && Array.isArray(arguments[1]) && arguments.length === 2) {
            return raiseValuesByScalar(arguments[0], arguments[1]);
        } else if (!Array.isArray(arguments[0]) && Array.isArray(arguments[1]) && arguments.length === 3) {
            return raiseValuesByIndexes(arguments[0], arguments[1], arguments[2]);
        } else if (Array.isArray(arguments[0]) && Array.isArray(arguments[1]) && arguments.length === 2) {
            return raiseValuesByVector(arguments[0], arguments[1]);
        } else {
            throw new Error("No matching method found for this call to raiseValuesBy.");
        }
    },

    /**
     * Scans the specified values and applies the {@link Condition} to each
     * value, returning the indexes of the values where the condition evaluates
     * to true.
     *
     * @param values the values to test
     * @param c      the condition used to test each value
     * @return
     */
    where: function(d, c) { // <T> int[](double[], Condition<T>)
        var retVal = [];
        var len = d.length;
        for (var i = 0; i < len; i++) {
            if (c(d[i])) {
                retVal.push(i);
            }
        }
        return retVal;
    },

    /**
     * Makes all values in the specified array which are less than or equal to the specified
     * "x" value, equal to the specified "y".
     * @param array
     * @param x     the comparison
     * @param y     the value to set if the comparison fails
     */
    lessThanOrEqualXThanSetToY: function(array, x, y) { // void(double[], double, double)
        for (var i = 0; i < array.length; i++) {
            if (array[i] <= x) {
                array[i] = y;
            }
        }
    },

    /**
     * Makes all values in the specified array which are less than the specified
     * "x" value, equal to the specified "y".
     * @param array
     * @param x     the comparison
     * @param y     the value to set if the comparison fails
     */
    lessThanXThanSetToY: function(array, x, y) { // void(double[], double, double)
        for (var i = 0; i < array.length; i++) {
            if (array[i] < x) {
                array[i] = y;
            }
        }
    },

    /**
     * Makes all values in the specified array which are greater than or equal to the specified
     * "x" value, equal to the specified "y".
     * @param array
     * @param x     the comparison
     * @param y     the value to set if the comparison fails
     */
    greaterThanOrEqualXThanSetToY: function(array, x, y) { // void(double[], double, double)
        for (var i = 0; i < array.length; i++) {
            if (array[i] >= x) {
                array[i] = y;
            }
        }
    },

    /**
     * Makes all values in the specified array which are greater than the specified
     * "x" value, equal to the specified "y".
     *
     * @param array
     * @param x     the comparison
     * @param y     the value to set if the comparison fails
     */
    greaterThanXThanSetToY: function(array, x, y) { // void(double[], double, double)
        for (var i = 0; i < array.length; i++) {
            if (array[i] > x) {
                array[i] = y;
            }
        }
    },

    /**
     * Returns the index of the max value in the specified array
     * @param array the array to find the max value index in
     * @return the index of the max value
     */
    argmax: function(array) { // int(int[])
        var index = -1;
        var max = Number.MIN_VALUE;
        for (var i = 0; i < array.length; i++) {
            if (array[i] > max) {
                max = array[i];
                index = i;
            }
        }
        return index;
    },

    /**
     * Returns the maximum value in the specified array
     * @param array
     * @return
     */
    max: function(array) { // double(double[])
        var max = Number.MIN_VALUE;
        for (var i = 0; i < array.length; i++) {
            if (array[i] > max) {
                max = array[i];
            }
        }
        return max;
    },

    /**
     * Returns a new array containing the items specified from
     * the source array by the indexes specified.
     *
     * @param source
     * @param indexes
     * @return
     */
    sub: function(source, indexes) { // int[](int[], int[]) or int[][](int[][], int[])
        var retVal = newArray([indexes.length], 0);
        for (var i = 0; i < indexes.length; i++) {
            retVal[i] = source[indexes[i]];
        }
        return retVal;
    },

    /**
     * Returns the minimum value in the specified array
     * @param array
     * @return
     */
    min: function(array) { // int(int[])
        var min = Number.MAX_VALUE;
        for (var i = 0; i < array.length; i++) {
            if (array[i] < min) {
                min = array[i];
            }
        }
        return min;
    },

    /**
     * Returns a copy of the specified integer array in
     * reverse order
     *
     * @param d
     * @return
     */
    reverse: function(d) { // int[](int[])
        var ret = newArray([d.length], 0);
        for (var i = 0, j = d.length - 1; j >= 0; i++, j--) {
            ret[i] = d[j];
        }
        return ret;
    },

    /**
     * Returns a new int array containing the or'd on bits of
     * both arg1 and arg2.
     *
     * @param arg1
     * @param arg2
     * @return
     */
    or: function(arg1, arg2) { // int[](int[], int[])
        var retVal = newArray([Math.max(arg1.length, arg2.length)], 0);
        for (var i = 0; i < arg1.length; i++) {
            retVal[i] = arg1[i] > 0 || arg2[i] > 0 ? 1 : 0;
        }
        return retVal;
    },

    /**
     * Returns a new int array containing the or'd on bits of
     * both arg1 and arg2.
     *
     * @param arg1
     * @param arg2
     * @return
     */
    and: function(arg1, arg2) { // int[](int[], int[])
        var retVal = newArray([Math.max(arg1.length, arg2.length)], 0);
        for (var i = 0; i < arg1.length; i++) {
            retVal[i] = arg1[i] > 0 && arg2[i] > 0 ? 1 : 0;
        }
        return retVal;
    },

    /**
     * Copies the passed array <tt>original</tt>  into a new array except first element and returns it
     *
     * @param original the array from which a tail is taken
     * @return a new array containing the tail from the original array
     */
    tail: function(original) { // int[](int[])
        return original.slice(1);
    },

    /**
     * Set <tt></tt>value for <tt>array</tt> at specified position <tt>indexes</tt>
     *
     * @param array
     * @param value
     * @param indexes
     */
    setValue: function(array, value, indexes) { // void(Object, int, int...)
        if (indexes.length === 1) {
            array[indexes[0]] = value;
        } else {
            this.setValue(array[indexes[0]], value, this.tail(indexes));
        }
    },

    /**
     *Assigns the specified int value to each element of the specified any dimensional array
     * of ints.
     * @param array
     * @param value
     */
    fillArray: function(array, value) { // void(Object, int)
        for (var i = 0; i < array.length; i++) {
            if (Array.isArray(array[i])) {
                this.fillArray(array[i], value);
            } else {
                array[i] = value;
            }
        }
    },

    /**
     * Aggregates all element of multi dimensional array of ints
     * @param array
     * @return sum of all array elements
     */
    aggregateArray: function(array, sum) { // int(Object)
        var sum = 0;
        if (!Array.isArray(array)) {
            return Math.floor(array);
        } else {
            for (var i = 0; i < array.length; i++) {
                if (Array.isArray(array[i])) {
                    sum += this.aggregateArray(array[i]);
                } else {
                    sum += array[i];
                }
            }
        }
        return sum;
    },

    /**
     * Convert multidimensional array to readable String
     * @param array
     * @return String representation of array
     */
    intArrayToString: function(array) { // String(Object)
        var result = "";
        if (!Array.isArray(array)) {
            return array;
        } else {
            for (var i = 0; i < array.length; i++) {
                if (Array.isArray(array[i])) {
                    result += "\n" + this.intArrayToString(array[i]);
                } else {
                    result += " " + array[i];
                }
            }
        }
        return result;
    },

    /**
     * Return True if all elements of the  <tt>values</tt> have evaluated to true with <tt>condition</tt>
     * @param values
     * @param condition
     * @param <T>
     * @return
     */
    all: function(values, condition) { // boolean(final int[], final Condition<T>)
        for (var i = 0; i < values.length; i++) {
            if (!condition(values[i])) {
                return false;
            }
        }
        return true;
    },

    /**
     * Concat int arrays
     *
     * @return The concatenated array
     *
     * http://stackoverflow.com/a/784842
     */
    /*
	// no explicit parameter rest
	concatAll: function(first) {	// int[](int[], int[]...) or T[](T[], T[]...)
		var result = copyOf(first);
		var i = 1;
		while (!(arguments[i] === undefined)) {
        	result = result.concat(arguments[i++]);
        }       
        return result;
    }*/

    // rest must be an array
    concatAll: function(first, rest) { // int[](int[], int[]...) or T[](T[], T[]...)
        var result = copyOf(first);
        for (var i = 0; i < rest.length; i++) {
            result = result.concat(rest[i]);
        }
        return result;
    }
};

/**
 * Helper Class for recursive coordinate assembling
 */
var CoordinateAssembler = function(dimensions) {
    this.position = newArray([dimensions.length], 0);
    this.dimensions = dimensions;
    this.result = [];
};

CoordinateAssembler.prototype = {
    assemble: function() { // List<int[]>(List<int[]>)	
        this.process(this.dimensions.length);
        return this.result;
    },

    process: function(level) { // void(int)
        if (level === 0) { // terminating condition
            var coordinates = new Array(this.position.length);
            coordinates = this.position;
            this.result.push(coordinates.slice(0)); // w/o slice, the complete array is set to the current coordinates
        } else { // inductive condition
            var index = this.dimensions.length - level;
            var currentDimension = this.dimensions[index];
            for (var i = 0; i < currentDimension.length; i++) {
                this.position[index] = currentDimension[i];
                this.process(level - 1);
            }
        }
    }
}

module.exports = ArrayUtils;<|MERGE_RESOLUTION|>--- conflicted
+++ resolved
@@ -84,15 +84,9 @@
      */
     contains: function(match, container) { // boolean(int[], List<int[]>)
         var len = container.length;
-<<<<<<< HEAD
-        
-        for (var i=0; i<len; i++) {
-            if (util.equals(match, container[i])) {
-=======
 
         for (var i = 0; i < len; i++) {
             if (equals(match, container[i])) {
->>>>>>> d3b0f988
                 return true;
             }
         }
@@ -799,22 +793,6 @@
      * @param ar2   the array to test for the presence of elements in the first array.
      * @return  an array containing the intersections or an empty array if none are found.
      */
-<<<<<<< HEAD
-
-    /* Commenting this out - it does not seem to be used anywhere.
-
-    in1d: function(ar1, ar2) {	// int[](int[], int[])
-        
-        var set1 = new Set(ar1);
-        var set2 = new Set(ar2);
-        
-       // var retVal = new Set([x for (x of set1) if (set2.has(x))]); // this doesn't seem to make sense
-       //return [x for (x of retVal)]; // neither does this.
-    },
-
-    */
-    
-=======
     in1d: function(ar1, ar2) { // int[](int[], int[])
 
         var set1 = new Set(ar1);
@@ -829,7 +807,6 @@
         ];
     },
 
->>>>>>> d3b0f988
     /**
      * Sparse or due to the arrays containing the indexes of "on bits",
      * the <em>or</em> of which is equal to the mere combination of the two
@@ -1494,12 +1471,12 @@
      * http://stackoverflow.com/a/784842
      */
     /*
-	// no explicit parameter rest
-	concatAll: function(first) {	// int[](int[], int[]...) or T[](T[], T[]...)
-		var result = copyOf(first);
-		var i = 1;
-		while (!(arguments[i] === undefined)) {
-        	result = result.concat(arguments[i++]);
+    // no explicit parameter rest
+    concatAll: function(first) {    // int[](int[], int[]...) or T[](T[], T[]...)
+        var result = copyOf(first);
+        var i = 1;
+        while (!(arguments[i] === undefined)) {
+            result = result.concat(arguments[i++]);
         }       
         return result;
     }*/
@@ -1524,7 +1501,7 @@
 };
 
 CoordinateAssembler.prototype = {
-    assemble: function() { // List<int[]>(List<int[]>)	
+    assemble: function() { // List<int[]>(List<int[]>)  
         this.process(this.dimensions.length);
         return this.result;
     },
