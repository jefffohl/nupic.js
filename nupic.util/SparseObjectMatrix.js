/**
 * Allows storage of array data in sparse form, meaning that the indexes
 * of the data stored are maintained while empty indexes are not. This allows
 * savings in memory and computational efficiency because iterative algorithms
 * need only query indexes containing valid data.
 * 
 * @author David Ray
 * @author Ralf Seliger (port to JavaScript)
 *
 * @param <T>
 */
/**
 * Constructs a new {@code SparseObjectMatrix}
 * @param dimensions					the dimensions of this array
 * @param useColumnMajorOrdering		where inner index increments most frequently
 */

var SparseMatrix = require('./SparseMatrix.js');

var SparseObjectMatrix = function(dimensions, useColumnMajorOrdering) {
    SparseMatrix.call(this, dimensions, useColumnMajorOrdering);

    this.sparseMap = new Map();
};

SparseObjectMatrix.prototype = Object.create(SparseMatrix.prototype);
SparseObjectMatrix.prototype.constructor = SparseObjectMatrix;

SparseObjectMatrix.prototype.set = function() {

    var that = this;

    /**
     * Sets the object to occupy the specified index.
     * 
     * @param index     the index the object will occupy
     * @param object    the object to be indexed.
     */
    var setScalar = function(index, object) { // <S extends SparseMatrix<T>> S(int, T)
        that.sparseMap.set(index, object);
        return that;
    };

    /**
     * Sets the specified object to be indexed at the index
     * computed from the specified coordinates.
     * @param object        the object to be indexed.
     * @param coordinates   the row major coordinates [outer --> ,...,..., inner]
     */
    var setVector = function(coordinates, object) { // S(int[], T)
        setScalar(that.computeIndex(coordinates), object);
        return that;
    };

    if (Array.isArray(arguments[0])) {
        return setVector(arguments[0], arguments[1]);
    } else {
        return setScalar(arguments[0], arguments[1]);
    }
};

/**
 * Returns an outer array of T values.
 * @return
 */
SparseObjectMatrix.prototype.values = function() { // T[](void)
    return Array.from(this.sparseMap.values());
};

/**
 * Returns the T at the specified index.
 * 
 * @param index     the index of the T to return
 * @return  the T at the specified index.
 */
SparseObjectMatrix.prototype.getObject = function(index) { // T(int)
    return this.sparseMap.get(index);
};

/**
 * Returns the T at the index computed from the specified coordinates
 * @param coordinates   the coordinates from which to retrieve the indexed object
 * @return  the indexed object
 */
SparseObjectMatrix.prototype.get = function(coordinates) { // T(int...)
    return this.sparseMap.get(this.computeIndex(coordinates));
};

/**
 * Returns a sorted array of occupied indexes.
 * @return  a sorted array of occupied indexes.
 */
SparseObjectMatrix.prototype.getSparseIndices = function() { // int[](void)
    return this.reverse(Array.from(this.sparseMap.keys()));
};

/**
 * {@inheritDoc}
 */
<<<<<<< HEAD
SparseObjectMatrix.prototype.toString = function() {	// String(void)
	return this.dimensions.toString();
};

module.exports = SparseObjectMatrix;
=======
SparseObjectMatrix.prototype.toString = function() { // String(void)
    return this.dimensions.toString();
};
>>>>>>> d3b0f988
<|MERGE_RESOLUTION|>--- conflicted
+++ resolved
@@ -11,8 +11,8 @@
  */
 /**
  * Constructs a new {@code SparseObjectMatrix}
- * @param dimensions					the dimensions of this array
- * @param useColumnMajorOrdering		where inner index increments most frequently
+ * @param dimensions                    the dimensions of this array
+ * @param useColumnMajorOrdering        where inner index increments most frequently
  */
 
 var SparseMatrix = require('./SparseMatrix.js');
@@ -97,14 +97,8 @@
 /**
  * {@inheritDoc}
  */
-<<<<<<< HEAD
-SparseObjectMatrix.prototype.toString = function() {	// String(void)
-	return this.dimensions.toString();
-};
-
-module.exports = SparseObjectMatrix;
-=======
 SparseObjectMatrix.prototype.toString = function() { // String(void)
     return this.dimensions.toString();
 };
->>>>>>> d3b0f988
+
+module.exports = SparseObjectMatrix;