/**
 * Allows storage of array data in sparse form, meaning that the indexes
 * of the data stored are maintained while empty indexes are not. This allows
 * savings in memory and computational efficiency because iterative algorithms
 * need only query indexes containing valid data. The dimensions of matrix defined
 * at construction time and immutable - matrix fixed size data structure.
 * 
 * @author David Ray
 * @author Ralf Seliger (port to JavaScript)
 *
 * @param <T>
 */
/**
 * Constructs a new {@code SparseMatrix} object to be configured with specified
 * dimensions and major ordering.
 * 
 * @param dimensions				the dimensions of this sparse array	
 * @param useColumnMajorOrdering	flag indicating whether to use column ordering or
 * 									row major ordering. if false (the default), then row
 * 									major ordering will be used. If true, then column major
 * 									ordering will be used.
 */
var SparseMatrix = function(dimensions, useColumnMajorOrdering) {

    dimensions = dimensions || [];
    useColumnMajorOrdering = useColumnMajorOrdering || false;

    this.dimensions = dimensions;
    this.numDimensions = dimensions.length;
    this.dimensionMultiples = this.initDimensionMultiples(
        useColumnMajorOrdering ? this.reverse(dimensions) : dimensions);
    this.isColumnMajor = useColumnMajorOrdering;
};

SparseMatrix.prototype = {
    /**
     * Returns the utility array which holds the multiples used
     * to calculate indexes.
     * 
     * @return  the utility multiples array.
     */
    getDimensionMultiples: function() { // int[](void)
        return this.dimensionMultiples;
    },

    /**
     * Returns the array describing the dimensionality of the configured array.
     * @return  the array describing the dimensionality of the configured array.
     */
    getDimensions: function() { // int[](void)
        return this.dimensions;
    },

    /**
     * Returns the configured number of dimensions.
     * 
     * @return  the configured number of dimensions.
     */
    getNumDimensions: function() { // int(void)
        return this.numDimensions;
    },

    /**
     * Returns an array of all the flat indexes that can be 
     * computed from the current configuration.
     * @return
     */
    get1DIndexes: function() { // int[](void)
        // Alternative begin (To change remove/add "//")
        //var results = newArray([this.getMaxIndex() + 1], 0);
        var results = [];
        // Alternative end
        this.visit(this.dimensions, 0, new Array(this.numDimensions), results);
        return results;
    },

    /**
     * Recursively loops through the matrix dimensions to fill the results
     * array with flattened computed array indexes.
     * 
     * @param bounds
     * @param currentDimension
     * @param p
     * @param results
     */
    visit: function(bounds, currentDimension, p, results) { // void(int[], int, int[], TIntList)
        for (var i = 0; i < bounds[currentDimension]; i++) {
            p[currentDimension] = i;
            if (currentDimension === p.length - 1) {
                results.push(this.computeIndex(p));
            } else {
                this.visit(bounds, currentDimension + 1, p, results);
            }
        }
    },

    /**
     * Returns the maximum accessible flat index.
     * @return  the maximum accessible flat index.
     */
    getMaxIndex: function() { // int(void)
        return this.dimensions[0] * Math.max(1, this.dimensionMultiples[0]) - 1;
    },

    /**
     * Uses the specified {@link TypeFactory} to return an array
     * filled with the specified object type, according this {@code SparseMatrix}'s 
     * configured dimensions
     * 
     * @param factory   a factory to make a specific type
     * @return  the dense array
     */
    asDense: function(factory) { // T[](TypeFactory<T>)
        var retVal = fill(factory, 0, this.dimensions, this.dimensions[0], []);
        return retVal;
    },

    /**
     * Uses reflection to create and fill a dynamically created multidimensional array.
     * 
     * @param f                 the {@link TypeFactory}
     * @param dimensionIndex    the current index into <em>this class's</em> configured dimensions array
     *                          <em>*NOT*</em> the dimensions used as this method's argument    
     * @param dimensions        the array specifying remaining dimensions to create
     * @param count             the current dimensional size
     * @param arr               the array to fill
     * @return a dynamically created multidimensional array
     */
    fill: function(f, dimensionIndex, dimensions, count, arr) { // Object[](TypeFactory<T>, int, int[], int, Object[])		
        if (dimensions[dimensionIndex + 1] === undefined) {
            return arr;
        }

        arr = new Array(dimensions[dimensionIndex]);

        for (var i = 0; i < dimensions[dimensionIndex]; i++) {
            arr[i] = new Array(dimensions[dimensionIndex + 1]);
            arr[i] = fill(f, dimensionIndex + 1, dimensions, count, arr[i]);
        }

        return arr;
    },

    /**
     * Utility method to shrink a single dimension array by one index.
     * @param array the array to shrink
     * @return
     */
    copyInnerArray: function(array) { // int[](int[])
        if (array.length === 1) {
            return array;
        }

        var retVal = new Array(array.length - 1);
        retVal = array.slice(1);
        return retVal;
    },

    /**
     * Reverses the specified array.
     * @param input
     * @return
     */
    reverse: function(input) { // int[](int[])
        var retVal = newArray([input.length], 0);
        for (var i = input.length - 1, j = 0; i >= 0; i--, j++) {
            retVal[j] = input[i];
        }
        return retVal;
    },

    /**
     * Initializes internal helper array which is used for multidimensional
     * index computation.
     * 
     * @param dimensions
     * @return
     */
    initDimensionMultiples: function(dimensions) { // int[](int[])
        var holder = 1;
        var len = dimensions.length;
        var dimensionMultiples = newArray([this.numDimensions], 0);
        for (var i = 0; i < len; i++) {
            holder *= (i === 0 ? 1 : dimensions[len - i]);
            dimensionMultiples[len - 1 - i] = holder;
        }
        return dimensionMultiples;
    },

    computeIndex: function() {

        var that = this;

        /**
         * Assumes row-major ordering. For a 3 dimensional array, the
         * indexing expected is [depth, height, width] or [slice, row, column].
         * 
         * @param coordinates
         * @return
         */
        var computeIndex1 = function(coordinates) { // int(int[])
            return computeIndex2(coordinates, true);
        };

        /**
         * Assumes row-major ordering. For a 3 dimensional array, the
         * indexing expected is [depth, height, width] or [slice, row, column].
         * 
         * @param coordinates
         * @param doCheck           won't validate bounds if false
         * @return
         */
        var computeIndex2 = function(coordinates, doCheck) { // int(int[], boolean)
            if (doCheck) {
                that.checkDims(coordinates);
            }

            var localMults = that.isColumnMajor ? reverse(that.dimensionMultiples) : that.dimensionMultiples;
            var base = 0;
            for (var i = 0; i < coordinates.length; i++) {
                base += (localMults[i] * coordinates[i]);
            }
            return base;
        };

        if (arguments.length === 1) {
            return computeIndex1(arguments[0]);
        } else if (arguments.length === 2) {
            return computeIndex2(arguments[0], arguments[1]);
        } else {
            throw new Error("No method found for this call to computeIndex.");
        }
    },

    /**
     * Returns an integer array representing the coordinates of the specified index
     * in terms of the configuration of this {@code SparseMatrix}.
     * 
     * @param index     the flat index to be returned as coordinates
     * @return
     */
    computeCoordinates: function(index) { // int[](int)
        var returnVal = newArray([this.numDimensions], 0);
        var base = index;
        for (var i = 0; i < this.dimensionMultiples.length; i++) {
            var quotient = Math.floor(base / this.dimensionMultiples[i]);
            base %= this.dimensionMultiples[i];
            returnVal[i] = quotient;
        }
        return this.isColumnMajor ? reverse(returnVal) : returnVal;
    },

    /**
     * Checks the indexes specified to see whether they are within the
     * configured bounds and size parameters of this array configuration.
     * 
     * @param index the array dimensions to check
     */
    checkDims: function(index) { // void(int[])
        if (index.length != this.numDimensions) {
            throw new Error("Specified coordinates exceed the configured array dimensions " +
                "input dimensions: " + index.length + " > number of configured dimensions: " + this.numDimensions);
        }
        for (var i = 0; i < index.length - 1; i++) {
            if (index[i] >= this.dimensions[i]) {
                throw new Error("Specified coordinates exceed the configured array dimensions " +
                    print1DArray(index) + " > " + print1DArray(dimensions));
            }
        }
    },

    /**
     * Prints the specified array to a returned String.
     * 
     * @param aObject   the array object to print.
     * @return  the array in string form suitable for display.
     */
    print1DArray: function(aObject) { // String(Object)
        if (Array.isArray(aObject)) {
            return aObject.toString();
        }
        return "[]";
    }
<<<<<<< HEAD
};

module.exports = SparseMatrix;
=======
};
>>>>>>> d3b0f988
<|MERGE_RESOLUTION|>--- conflicted
+++ resolved
@@ -281,10 +281,7 @@
         }
         return "[]";
     }
-<<<<<<< HEAD
+
 };
 
 module.exports = SparseMatrix;
-=======
-};
->>>>>>> d3b0f988
