--- conflicted
+++ resolved
@@ -1,3 +1,9 @@
+var SparseObjectMatrix  = require('../nupic.util/SparseObjectMatrix.js');
+var SparseBinaryMatrix  = require('../nupic.util/SparseBinaryMatrix.js');
+var ArrayUtils          = require('../nupic.util/ArrayUtils.js');
+var util                = require('../cipun/util.js');
+var Column              = require('../nupic.model/Column.js');
+
 /**
  * Handles the relationships between the columns of a region 
  * and the inputs bits. The primary public interface to this function is the 
@@ -16,13 +22,6 @@
  * @author Ralf Seliger (port to JavaScript)
  *
  */
-
-var SparseObjectMatrix  = require('../nupic.util/SparseObjectMatrix.js');
-var SparseBinaryMatrix  = require('../nupic.util/SparseBinaryMatrix.js');
-var ArrayUtils          = require('../nupic.util/ArrayUtils.js');
-var util                = require('../cipun/util.js');
-var Column              = require('../nupic.model/Column.js');
-
 var SpatialPooler = function() {};
 
 SpatialPooler.prototype = {
@@ -31,7 +30,7 @@
      * the memory and structural anatomy this spatial pooler uses to implement
      * its algorithms.
      * 
-     * @param c		a {@link Connections} object
+     * @param c     a {@link Connections} object
      */
     init: function(c) { // void(Connections c)
         this.initMatrices(c);
@@ -44,17 +43,6 @@
      * 
      * @param c
      */
-<<<<<<< HEAD
-    initMatrices: function(c) {	// void(Connections c)
-    	
-    	var mem = c.getMemory();
-    	
-    	if (util.isNullOrUndefined(mem)) {
-    		mem = new SparseObjectMatrix(c.getColumnDimensions());
-    		c.setMemory(mem);
-    	} 
-    	      
-=======
     initMatrices: function(c) { // void(Connections c)
         var mem = c.getMemory();
 
@@ -63,7 +51,6 @@
             c.setMemory(mem);
         }
 
->>>>>>> d3b0f988
         c.setInputMatrix(new SparseBinaryMatrix(c.getInputDimensions()));
 
         //Calculate numInputs and numColumns
@@ -100,7 +87,7 @@
      * of static members so that they may be set at a different point in 
      * the initialization (as sometimes needed by tests).
      * 
-     * @param c		the {@link Connections} memory
+     * @param c     the {@link Connections} memory
      */
     connectAndConfigureInputs: function(c) { // void(Connections c)
         // Initialize the set of permanence values for each column. Ensure that
@@ -186,8 +173,8 @@
      * is required. This should not be done when using a random, unlearned SP
      * since you would end up with no active columns.
      *  
-     * @param activeColumns	An array containing the indices of the active columns
-     * @return	a list of columns with a chance of activation
+     * @param activeColumns An array containing the indices of the active columns
+     * @return  a list of columns with a chance of activation
      */
     stripUnlearnedColumns: function(c, activeColumns) { // TIntArrayList(Connections c, int[] activeColumns)
         var active = new Set(activeColumns);
@@ -269,13 +256,13 @@
      * ACTIVITY duty cycles is a moving average of the frequency of activation for
      * each column.
      * 
-     * @param c					the {@link Connections} (spatial pooler memory)
-     * @param overlaps			an array containing the overlap score for each column.
-     *              			The overlap score for a column is defined as the number
-     *              			of synapses in a "connected state" (connected synapses)
-     *              			that are connected to input bits which are turned on.
-     * @param activeColumns		An array containing the indices of the active columns,
-     *              			the sparse set of columns which survived inhibition
+     * @param c                 the {@link Connections} (spatial pooler memory)
+     * @param overlaps          an array containing the overlap score for each column.
+     *                          The overlap score for a column is defined as the number
+     *                          of synapses in a "connected state" (connected synapses)
+     *                          that are connected to input bits which are turned on.
+     * @param activeColumns     An array containing the indices of the active columns,
+     *                          the sparse set of columns which survived inhibition
      */
     updateDutyCycles: function(c, overlaps, activeColumns) { // void(Connections c, int[] overlaps, int[] activeColumns)
         var overlapArray = newArray([c.getNumColumns()], 0);
@@ -306,15 +293,15 @@
      * formula:
      * 
      *  
-     *            	  (period - 1)*dutyCycle + newValue
-     *	dutyCycle := ----------------------------------
+     *                (period - 1)*dutyCycle + newValue
+     *  dutyCycle := ----------------------------------
      *                        period
      *
-     * @param c				the {@link Connections} (spatial pooler memory)
-     * @param dutyCycles	An array containing one or more duty cycle values that need
-     *              		to be updated
-     * @param newInput		A new numerical value used to update the duty cycle
-     * @param period		The period of the duty cycle
+     * @param c             the {@link Connections} (spatial pooler memory)
+     * @param dutyCycles    An array containing one or more duty cycle values that need
+     *                      to be updated
+     * @param newInput      A new numerical value used to update the duty cycle
+     * @param period        The period of the duty cycle
      * @return
      */
     updateDutyCyclesHelper: function(c, dutyCycles, newInput, period) { // double[](updateDutyCyclesHelper(Connections c, double[] dutyCycles, double[] newInput, double period)
@@ -333,13 +320,8 @@
     avgConnectedSpanForColumnND: function(c, columnIndex) { // double(Connections c, int columnIndex)
         var dimensions = c.getInputDimensions();
         var connected = c.getColumn(columnIndex).getProximalDendrite().getConnectedSynapsesSparse(c);
-<<<<<<< HEAD
-        if (util.isNullOrUndefined(connected) || connected.length === 0) {
-        	return 0;
-=======
         if (isNullOrUndefined(connected) || connected.length === 0) {
             return 0;
->>>>>>> d3b0f988
         }
 
         var maxCoord = newArray([c.getInputDimensions().length], -1);
@@ -362,7 +344,7 @@
      * calculations are averaged over all dimensions of inputs and columns. This
      * value is meaningless if global inhibition is enabled.
      * 
-     * @param c		the {@link Connections} (spatial pooler memory)
+     * @param c     the {@link Connections} (spatial pooler memory)
      */
     updateInhibitionRadius: function(c) { // void(Connections c)
         if (c.getGlobalInhibition()) {
@@ -389,7 +371,7 @@
      * number of column dimensions does not match the number of input dimensions,
      * we treat the missing, or phantom dimensions as 'ones'.
      *  
-     * @param c		the {@link Connections} (spatial pooler memory)
+     * @param c     the {@link Connections} (spatial pooler memory)
      * @return
      */
     avgColumnsPerInput: function(c) { // double(Connections c)
@@ -406,36 +388,13 @@
      * input bits that are turned on, and decreased for synapses connected to
      * inputs bits that are turned off.
      * 
-     * @param c					the {@link Connections} (spatial pooler memory)
-     * @param inputVector		a integer array that comprises the input to
-     *               			the spatial pooler. There exists an entry in the array
-     *              			for every input bit.
-     * @param activeColumns		an array containing the indices of the columns that
-     *              			survived inhibition.
-     */
-<<<<<<< HEAD
-    adaptSynapses: function(c, inputVector, activeColumns) {	// void(Connections c, int[] inputVector, int[] activeColumns)
-    	var inputIndices = ArrayUtils.where(inputVector, ArrayUtils.INT_GREATER_THAN_0);
-    	
-    	var permChanges = new Array(c.getNumInputs());
-    	permChanges.fill(-1 * c.getSynPermInactiveDec());
-    	ArrayUtils.setIndexesTo(permChanges, inputIndices, c.getSynPermActiveInc());
-    	for (var i=0; i<activeColumns.length; i++) {
-    		var pool = c.getPotentialPools().getObject(activeColumns[i]);
-    		
-    		if (util.isNullOrUndefined(pool)) {
-    			console.log("no pool");
-    		}
-    		
-    		var perm = pool.getDensePermanences(c);
-    		var indexes = pool.getSparseConnections();
-    		ArrayUtils.raiseValuesBy(permChanges, perm);
-    		var col = c.getColumn(activeColumns[i]);
-    		this.updatePermanencesForColumn(c, perm, col, indexes, true);
-    	}
-    },
-    
-=======
+     * @param c                 the {@link Connections} (spatial pooler memory)
+     * @param inputVector       a integer array that comprises the input to
+     *                          the spatial pooler. There exists an entry in the array
+     *                          for every input bit.
+     * @param activeColumns     an array containing the indices of the columns that
+     *                          survived inhibition.
+     */
     adaptSynapses: function(c, inputVector, activeColumns) { // void(Connections c, int[] inputVector, int[] activeColumns)
         var inputIndices = ArrayUtils.where(inputVector, ArrayUtils.INT_GREATER_THAN_0);
 
@@ -451,7 +410,6 @@
         }
     },
 
->>>>>>> d3b0f988
     /**
      * This method increases the permanence values of synapses of columns whose
      * activity level has been too low. Such columns are identified by having an
@@ -484,9 +442,9 @@
      * obtaining the minimum threshold. For such columns, the permanence values
      * are increased until the minimum number of connections are formed.
      * 
-     * @param c					the {@link Connections} memory
-     * @param perm				the permanence values
-     * @param maskPotential			
+     * @param c                 the {@link Connections} memory
+     * @param perm              the permanence values
+     * @param maskPotential         
      */
     raisePermanenceToThreshold: function(c, perm, maskPotential) { // void(Connections c, double[] perm, int[] maskPotential)
         ArrayUtils.clip(perm, c.getSynPermMin(), c.getSynPermMax());
@@ -513,7 +471,7 @@
      * Note: This method services the "sparse" versions of corresponding methods
      * 
      * @param c         The {@link Connections} memory
-     * @param perm		permanence values
+     * @param perm      permanence values
      */
     raisePermanenceToThresholdSparse: function(c, perm) { // void(Connections c, double[] perm)
         ArrayUtils.clip(perm, c.getSynPermMin(), c.getSynPermMax());
@@ -544,8 +502,8 @@
      * @param perm              An array of permanence values for a column. The array is
      *                          "dense", i.e. it contains an entry for each input bit, even
      *                          if the permanence value is 0.
-     * @param column		    The column in the permanence, potential and connectivity matrices
-     * @param maskPotential		The indexes of inputs in the specified {@link Column}'s pool.
+     * @param column            The column in the permanence, potential and connectivity matrices
+     * @param maskPotential     The indexes of inputs in the specified {@link Column}'s pool.
      * @param raisePerm         a boolean value indicating whether the permanence values
      */
     updatePermanencesForColumn: function(c, perm, column, maskPotential, raisePerm) { // void(Connections c, double[] perm, Column column, int[] maskPotential, boolean raisePerm)
@@ -572,7 +530,7 @@
      * @param perm              An array of permanence values for a column. The array is
      *                          "sparse", i.e. it contains an entry for each input bit, even
      *                          if the permanence value is 0.
-     * @param column		    The column in the permanence, potential and connectivity matrices
+     * @param column            The column in the permanence, potential and connectivity matrices
      * @param raisePerm         a boolean value indicating whether the permanence values
      */
     updatePermanencesForColumnSparse: function(c, perm, column, maskPotential, raisePerm) { // void(Connections c, double[] perm, Column column, int[] maskPotential, boolean raisePerm)
@@ -636,7 +594,7 @@
      *                          Permanence values will only be generated for input bits
      *                          corresponding to indices for which the mask value is 1.
      *                          WARNING: potentialPool is sparse, not an array of "1's"
-     * @param index				the index of the column being initialized
+     * @param index             the index of the column being initialized
      * @param connectedPct      A value between 0 or 1 specifying the percent of the input
      *                          bits that will start off in a connected state.
      * @return
@@ -717,7 +675,7 @@
      *   '1's, where the exact indices are to be determined by the mapping from
      *   1-D index to 2-D position.
      * 
-     * @param c	            {@link Connections} the main memory model
+     * @param c             {@link Connections} the main memory model
      * @param columnIndex   The index identifying a column in the permanence, potential
      *                      and connectivity matrices.
      * @param wrapAround    A boolean value indicating that boundaries should be
@@ -731,10 +689,10 @@
 
         // Alternative begin (To change remove/add "//")
         //for (var i=0; i<indices.length; i++) {
-        //	if (!indices[i]) {
-        //		indices[i] = inputIndex; // indices.push(inputIndex); increases length
-        //		break;
-        //	}
+        //  if (!indices[i]) {
+        //      indices[i] = inputIndex; // indices.push(inputIndex); increases length
+        //      break;
+        //  }
         //}
         indices.push(inputIndex);
         // Alternative end
@@ -756,21 +714,21 @@
      * defined as those columns that are 'radius' indices away from it in each
      * dimension. The method returns a list of the flat indices of these columns.
      * 
-     * @param c     		        matrix configured to this {@code SpatialPooler}'s dimensions
-     *                      		for transformation work.
-     * @param columnIndex   		The index identifying a column in the permanence, potential
-     *                      		and connectivity matrices.
-     * @param topology    			A {@link SparseMatrix} with dimensionality info.
+     * @param c                     matrix configured to this {@code SpatialPooler}'s dimensions
+     *                              for transformation work.
+     * @param columnIndex           The index identifying a column in the permanence, potential
+     *                              and connectivity matrices.
+     * @param topology              A {@link SparseMatrix} with dimensionality info.
      * @param inhibitionRadius      Indicates how far away from a given column are other
-     *                      		columns to be considered its neighbors. In the previous 2x3
-     *                      		example, each column with coordinates:
-     *                      		[2+/-radius, 3+/-radius] is considered a neighbor.
-     * @param wrapAround    		A boolean value indicating whether to consider columns at
-     *                      		the border of a dimensions to be adjacent to columns at the
-     *                      		other end of the dimension. For example, if the columns are
-     *                      		laid out in one dimension, columns 1 and 10 will be
-     *                      		considered adjacent if wrapAround is set to true:
-     *                      		[1, 2, 3, 4, 5, 6, 7, 8, 9, 10]
+     *                              columns to be considered its neighbors. In the previous 2x3
+     *                              example, each column with coordinates:
+     *                              [2+/-radius, 3+/-radius] is considered a neighbor.
+     * @param wrapAround            A boolean value indicating whether to consider columns at
+     *                              the border of a dimensions to be adjacent to columns at the
+     *                              other end of the dimension. For example, if the columns are
+     *                              laid out in one dimension, columns 1 and 10 will be
+     *                              considered adjacent if wrapAround is set to true:
+     *                              [1, 2, 3, 4, 5, 6, 7, 8, 9, 10]
      *               
      * @return              a list of the flat indices of these columns
      */
@@ -820,7 +778,7 @@
      * Returns true if enough rounds have passed to warrant updates of
      * duty cycles
      * 
-     * @param c	the {@link Connections} memory encapsulation
+     * @param c the {@link Connections} memory encapsulation
      * @return
      */
     isUpdateRound: function(c) { // boolean(Connections c)
@@ -852,7 +810,7 @@
      * the 'stimulusThreshold' are ignored. The implementation takes advantage of
      * the SpraseBinaryMatrix class to perform this calculation efficiently.
      *  
-     * @param c				the {@link Connections} memory encapsulation
+     * @param c             the {@link Connections} memory encapsulation
      * @param inputVector   an input array of 0's and 1's that comprises the input to
      *                      the spatial pooler.
      * @return
@@ -879,11 +837,11 @@
      * actually perform inhibition and then delegates the task of picking the
      * active columns to helper functions.
      * 
-     * @param c				the {@link Connections} matrix
-     * @param overlaps		an array containing the overlap score for each  column.
-     *              		The overlap score for a column is defined as the number
-     *              		of synapses in a "connected state" (connected synapses)
-     *              		that are connected to input bits which are turned on.
+     * @param c             the {@link Connections} matrix
+     * @param overlaps      an array containing the overlap score for each  column.
+     *                      The overlap score for a column is defined as the number
+     *                      of synapses in a "connected state" (connected synapses)
+     *                      that are connected to input bits which are turned on.
      * @return
      */
     inhibitColumns: function(c, overlaps) { // int[](Connections c, double[] overlaps)
@@ -914,12 +872,12 @@
      * region. At most half of the columns in a local neighborhood are allowed to
      * be active.
      * 
-     * @param c				the {@link Connections} matrix
-     * @param overlaps		an array containing the overlap score for each  column.
-     *              		The overlap score for a column is defined as the number
-     *              		of synapses in a "connected state" (connected synapses)
-     *              		that are connected to input bits which are turned on.
-     * @param density		The fraction of columns to survive inhibition.
+     * @param c             the {@link Connections} matrix
+     * @param overlaps      an array containing the overlap score for each  column.
+     *                      The overlap score for a column is defined as the number
+     *                      of synapses in a "connected state" (connected synapses)
+     *                      that are connected to input bits which are turned on.
+     * @param density       The fraction of columns to survive inhibition.
      * 
      * @return
      */
@@ -939,11 +897,11 @@
      * actually perform inhibition and then delegates the task of picking the
      * active columns to helper functions.
      * 
-     * @param c			the {@link Connections} matrix
-     * @param overlaps	an array containing the overlap score for each  column.
-     *              	The overlap score for a column is defined as the number
-     *              	of synapses in a "connected state" (connected synapses)
-     *              	that are connected to input bits which are turned on.
+     * @param c         the {@link Connections} matrix
+     * @param overlaps  an array containing the overlap score for each  column.
+     *                  The overlap score for a column is defined as the number
+     *                  of synapses in a "connected state" (connected synapses)
+     *                  that are connected to input bits which are turned on.
      * @return
      */
     inhibitColumnsLocal: function(c, overlaps, density) { // int[](Connections c, double[] overlaps, double density)
@@ -1011,6 +969,6 @@
 
         c.setBoostFactors(boostInterim);
     }
-}
+};
 
 module.exports = SpatialPooler;