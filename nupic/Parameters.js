--- conflicted
+++ resolved
@@ -3,8 +3,6 @@
  */
 
 var MersenneTwister = require('../nupic.util/MersenneTwister.js');
-
-
 
 var Parameters = function() {
     this.KEY_MAP = {
@@ -41,64 +39,11 @@
         'SP_VERBOSITY': 'spVerbosity'
     };
 
-<<<<<<< HEAD
-	this.DEFAULTS_ALL = {
-		'seed': 42 // why 42? I am guessing a reference to Hitchhiker's Guide.
-	};
-	
-	var mt = new MersenneTwister(this.DEFAULTS_ALL['seed']); // random number generator.
-	
-	this.DEFAULTS_ALL['random'] = function() {
-		return mt.nextDouble(); // a random number
-	};
-
-	this.DEFAULTS_TEMPORAL = {
-		'COLUMN_DIMENSIONS':     [],
-		'CELLS_PER_COLUMN':      32,
-	    'ACTIVATION_THRESHOLD':  13,
-	    'LEARNING_RADIUS':       2048,
-	    'MIN_THRESHOLD':         10,
-	    'MAX_NEW_SYNAPSE_COUNT': 20,
-	    'INITIAL_PERMANENCE':    0.21,
-	    'CONNECTED_PERMANENCE':  0.5,
-	    'PERMANENCE_INCREMENT':  0.10,
-	    'PERMANENCE_DECREMENT':  0.10,
-	    'TM_VERBOSITY':          0
-	};
-	
-	this.DEFAULTS_SPATIAL = {
-	    'INPUT_DIMENSIONS':                [],
-	    'POTENTIAL_RADIUS':                16,
-	    'POTENTIAL_PCT':                   0.5,
-	    'GLOBAL_INHIBITIONS':              false,
-	    'INHIBITION_RADIUS':               0,
-	    'LOCAL_AREA_DENSITY':              -1.0,
-	    'NUM_ACTIVE_COLUMNS_PER_INH_AREA': 10.0,
-	    'STIMULUS_THRESHOLD':              0.0,
-	    'SYN_PERM_INACTIVE_DEC':           0.01,
-	    'SYN_PERM_ACTIVE_INC':             0.1,
-	    'SYN_PERM_CONNECTED':              0.10,
-	    'SYN_PERM_BELOW_STIMULUS_INC':     0.01,
-	    'SYN_PERM_TRIM_THRESHOLD':         0.5,
-	    'MIN_PCT_OVERLAP_DUTY_CYCLE':      0.001,
-	    'MIN_PCT_ACTIVE_DUTY_CYCLE':       0.001,
-	    'DUTY_CYCLE_PERIOD':               1000,
-	    'MAX_BOOST':                       10.0,
-	    'SP_VERBOSITY':                    0
-	};
-
-	// copy the spatial and temporal defaults to DEFAULTS_ALL
-	
-	for (var key in this.DEFAULTS_TEMPORAL) {
-		this.DEFAULTS_ALL[key] = this.DEFAULTS_TEMPORAL[key];
-	}
-=======
     this.DEFAULTS_ALL = {
         'seed': 42
     };
 
     var mt = new MersenneTwister(this.DEFAULTS_ALL['seed']);
->>>>>>> d3b0f988
 
     this.DEFAULTS_ALL['random'] = function() {
         return mt.nextDouble();
@@ -149,30 +94,6 @@
 };
 
 Parameters.prototype = {
-<<<<<<< HEAD
-	getAllDefaultParameters: function() {
-		return this.DEFAULTS_ALL;
-	},
-	
-	getTemporalDefaultParameters: function() {
-		return this.DEFAULTS_TEMPORAL;
-	},
-	
-	getSpatialDefaultParameters: function() {
-		return this.DEFAULTS_SPATIAL;
-	},
-	
-	apply: function(p, c) {
-		// p is a Parameter object and c is a Connection object.
-		// this function therefore sets the parameters of the Connection object.
-		for (var key in p) {
-			c[this.KEY_MAP[key]] = p[key];
-		}
-	}
-};
-
-module.exports = Parameters;
-=======
     getAllDefaultParameters: function() {
         return this.DEFAULTS_ALL;
     },
@@ -191,4 +112,5 @@
         }
     }
 };
->>>>>>> d3b0f988
+
+module.exports = Parameters;