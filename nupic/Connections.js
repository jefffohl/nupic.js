/**
 * Contains the definition of the interconnected structural state of the {@link SpatialPooler} and 
 * {@link TemporalMemory} as well as the state of all support structures 
 * (i.e. Cells, Columns, Segments, Synapses etc.). 
 * 
 * In the separation of data from logic, this class represents the data/state. 
 */

var util = require('../cipun/util.js');
var MersenneTwister = require('../nupic.util/MersenneTwister.js');

var Connections = function() {
    /////////////////////////////////////// Spatial Pooler Vars ///////////////////////////////////////////
    this.potentialRadius = 16; // int
    this.potentialPct = 0.5; // double
    this.globalInhibition = false; // boolean 
    this.localAreaDensity = -1.0; // double
    this.numActiveColumnsPerInhArea; // double
    this.stimulusThreshold = 0; // double
    this.synPermInactiveDec = 0.01; // double
    this.synPermActiveInc = 0.10; // double
    this.synPermConnected = 0.10; // double
    this.synPermBelowStimulusInc = this.synPermConnected / 10.0; // double
    this.minPctOverlapDutyCycles = 0.001; // double
    this.minPctActiveDutyCycles = 0.001; // double
    this.dutyCyclePeriod = 1000; // int
    this.maxBoost = 10.0; // double
    this.spVerbosity = 0; // int

    this.numInputs = 1; //product of input dimensions	// int
    this.numColumns = 1; //product of column dimensions	// int

    //Extra parameter settings
    this.synPermMin = 0.0; // double
    this.synPermMax = 1.0; // double
    this.synPermTrimThreshold = this.synPermActiveInc / 2.0; // double 
    this.updatePeriod = 50; // int
    this.initConnectedPct = 0.5; // double

    //Internal state
    this.version = 1.0; // double
    this.iterationNum = 0; // int
    this.iterationLearnNum = 0; // int

    /** A matrix representing the shape of the input. */
    this.inputMatrix = null; // SparseMatrix<?>
    /**
     * Store the set of all inputs that are within each column's potential pool.
     * 'potentialPools' is a matrix, whose rows represent cortical columns, and
     * whose columns represent the input bits. if potentialPools[i][j] == 1,
     * then input bit 'j' is in column 'i's potential pool. A column can only be
     * connected to inputs in its potential pool. The indices refer to a
     * flattened version of both the inputs and columns. Namely, irrespective
     * of the topology of the inputs and columns, they are treated as being a
     * one dimensional array. Since a column is typically connected to only a
     * subset of the inputs, many of the entries in the matrix are 0. Therefore
     * the potentialPool matrix is stored using the SparseBinaryMatrix
     * class, to reduce memory footprint and computation time of algorithms that
     * require iterating over the data structure.
     */
    this.potentialPools = null; // SparseObjectMatrix<Pool>
    /**
     * Initialize a tiny random tie breaker. This is used to determine winning
     * columns where the overlaps are identical.
     */
    this.tieBreaker = []; // double[]
    /** 
     * Stores the number of connected synapses for each column. This is simply
     * a sum of each row of 'connectedSynapses'. again, while this
     * information is readily available from 'connectedSynapses', it is
     * stored separately for efficiency purposes.
     */
    this.connectedCounts = null; // SparseBinaryMatrix	
    /**
     * The inhibition radius determines the size of a column's local
     * neighborhood. of a column. A cortical column must overcome the overlap
     * score of columns in his neighborhood in order to become actives. This
     * radius is updated every learning round. It grows and shrinks with the
     * average number of connected synapses per column.
     */
    this.inhibitionRadius = 0; // int

    this.proximalSynapseCounter = 0; // int

    this.overlapDutyCycles = []; // double[]
    this.activeDutyCycles = []; // double[]
    this.minOverlapDutyCycles = []; // double[]
    this.minActiveDutyCycles = []; // double[]
    this.boostFactors = []; // double[]

    /////////////////////////////////////// Temporal Memory Vars ///////////////////////////////////////////

    this.activeCells = null; // Set<Cell> activeCells = new LinkedHashSet<Cell>();
    this.winnerCells = null; // Set<Cell> winnerCells = new LinkedHashSet<Cell>();
    this.predictiveCells = null; // Set<Cell> predictiveCells = new LinkedHashSet<Cell>();
    this.predictedColumns = null; // Set<Column> predictedColumns = new LinkedHashSet<Column>();
    this.activeSegments = null; // Set<DistalDendrite> activeSegments = new LinkedHashSet<DistalDendrite>();
    this.learningSegments = null; // Set<DistalDendrite> learningSegments = new LinkedHashSet<DistalDendrite>();
    this.activeSynapsesForSegment = null; // Map<DistalDendrite, Set<Synapse>> activeSynapsesForSegment = new LinkedHashMap<DistalDendrite, Set<Synapse>>();

    /** Total number of columns */
    this.columnDimensions = [2048]; // int[] columnDimensions = new int[] { 2048 };
    /** Total number of cells per column */
    this.cellsPerColumn = 32; // int
    /** What will comprise the Layer input. Input (i.e. from encoder) */
    this.inputDimensions = [32, 32]; // int[] inputDimensions = new int[] { 32, 32 };
    /** 
     * If the number of active connected synapses on a segment 
     * is at least this threshold, the segment is said to be active.
     */
    this.activationThreshold = 13; // int
    /**
     * Radius around cell from which it can
     * sample to form distal {@link DistalDendrite} connections.
     */
    this.learningRadius = 2048; // int
    /**
     * If the number of synapses active on a segment is at least this
     * threshold, it is selected as the best matching
     * cell in a bursting column.
     */
    this.minThreshold = 10; // int
    /** The maximum number of synapses added to a segment during learning. */
    this.maxNewSynapseCount = 20; // int
    /** Initial permanence of a new synapse */
    this.initialPermanence = 0.21; // double
    /**
     * If the permanence value for a synapse
     * is greater than this value, it is said
     * to be connected.
     */
    this.connectedPermanence = 0.50; // double
    /** 
     * Amount by which permanences of synapses
     * are incremented during learning.
     */
    this.permanenceIncrement = 0.10; // double
    /** 
     * Amount by which permanences of synapses
     * are decremented during learning.
     */
    this.permanenceDecrement = 0.10; // double

    /** The main data structure containing columns, cells, and synapses */
    this.memory = null; // SparseObjectMatrix<Column> 

    this.cells = null; // Cell[]

    /////////////////////// Structural Elements /////////////////////////
    /** Reverse mapping from source cell to {@link Synapse} */
    this.receptorSynapses = null; // Map<Cell, Set<Synapse>>

    this.segments = null; // Map<Cell, List<DistalDendrite>>
    this.synapses = null; // Map<Segment, List<Synapse>>

    /** Helps index each new Segment */
    this.segmentCounter = 0; // int
    /** Helps index each new Synapse */
    this.synapseCounter = 0; // int
    /** The default random number seed */
    this.seed = 42; // int
    /** The random number generator */
    this.random = new MersenneTwister(this.seed); // Random random = new MersenneTwister(42);
};

Connections.prototype = {
    /**
     * Returns the configured initial connected percent.
     * @return
     */
    getInitConnectedPct: function() { // double(void)
        return this.initConnectedPct;
    },

    /**
     * Clears all state.
     */
    clear: function() { // void(void)
        this.activeCells.length = 0;
        this.winnerCells.length = 0;
        this.predictiveCells.length = 0;
        this.predictedColumns.length = 0;
        this.activeSegments.length = 0;
        this.learningSegments.length = 0;
        this.activeSynapsesForSegment.length = 0;
    },

    /**
     * Returns the segment counter
     * @return
     */
    getSegmentCount: function() { // int(void)
        return this.segmentCounter;
    },

    /**
     * Sets the segment counter
     * @param counter
     */
    setSegmentCount: function(counter) { // void(int)
        this.segmentCounter = counter;
    },

    /**
     * Returns the cycle count.
     * @return
     */
    getIterationNum: function() { // int(void)
        return this.iterationNum;
    },

    /**
     * Sets the iteration count.
     * @param num
     */
    setIterationNum: function(num) { // void(int)
        this.iterationNum = num;
    },

    /**
     * Returns the period count which is the number of cycles
     * between meta information updates.
     * @return
     */
    getUpdatePeriod: function() { // int(void)
        return this.updatePeriod;
    },

    /**
     * Sets the update period
     * @param period
     */
    setUpdatePeriod: function(period) { // void(int)
        this.updatePeriod = period;
    },

    /**
     * Returns the {@link Cell} specified by the index passed in.
     * @param index		of the specified cell to return.
     * @return
     */
    getCell: function(index) { // Cell(int)
        return this.cells[index];
    },

    /**
     * Returns an array containing all of the {@link Cell}s.
     * @return
     */
    getCells: function() { // Cell[](void)
        return this.cells;
    },

    /**
     * Sets the flat array of cells
     * @param cells
     */
    setCells: function(cells) { // void
        this.cells = cells;
    },

    /**
     * Returns an array containing the {@link Cell}s specified
     * by the passed in indexes.
     * 
     * @param cellIndexes	indexes of the Cells to return
     * @return
     */
    getCells: function(cellIndexes) { // Cell[](int[])
        var retVal = [];
        for (var i = 0; i < cellIndexes.length; i++) {
            retVal[i] = this.cells[cellIndexes[i]];
        }
        return retVal;
    },

    /**
     * Returns a {@link LinkedHashSet} containing the {@link Cell}s specified
     * by the passed in indexes.
     * 
     * @param cellIndexes	indexes of the Cells to return
     * @return
     */
    getCellSet: function(cellIndexes) { // LinkedHashSet<Cell>(int[])
        var retVal = new Set();
        for (var i = 0; i < cellIndexes.length; i++) {
            retVal.add(this.cells[cellIndexes[i]]);
        }
        return retVal;
    },

    /**
     * Sets the seed used for the internal random number generator.
     * If the generator has been instantiated, this method will initialize
     * a new random generator with the specified seed.
     * 
     * @param seed
     */
    setSeed: function(seed) { // void(int)
        this.seed = seed;
    },

    /**
     * Returns the configured random number seed
     * @return
     */
    getSeed: function() { // int(void)
        return this.seed;
    },

    /**
     * Returns the thread specific {@link Random} number generator.
     * @return
     */
    getRandom: function() { // Random
        return this.random;
    },

    setRandom: function(random) { // void(Random)
        this.random = random;
    },

    /**
     * Sets the matrix containing the {@link Column}s
     * @param mem
     */
    setMemory: function(mem) { // void(SparseObjectMatrix<Column>)
        this.memory = mem;
    },

    /**
     * Returns the matrix containing the {@link Column}s
     * @return
     */
    getMemory: function() { // SparseObjectMatrix<Column>(void)
        return this.memory;
    },

    /**
     * Returns the input column mapping
     */
    getInputMatrix: function() { // SparseMatrix<?>(void)
        return this.inputMatrix;
    },

    /**
     * Sets the input column mapping matrix
     * @param matrix
     */
    setInputMatrix: function(matrix) { // Java void(SparseMatrix<?>)
        this.inputMatrix = matrix;
    },

    /**
     * Returns the inhibition radius
     * @return
     */
    getInhibitionRadius: function() { // int(void)
        return this.inhibitionRadius;
    },

    /**
     * Sets the inhibition radius
     * @param radius
     */
    setInhibitionRadius: function(radius) { // void(int)
        this.inhibitionRadius = radius;
    },

    /**
     * Returns the product of the input dimensions 
     * @return  the product of the input dimensions 
     */
    getNumInputs: function() { // Java int(void)
        return this.numInputs;
    },

    setNumInputs: function(n) { // void(int)
        this.numInputs = n;
    },

    /**
     * Returns the product of the column dimensions 
     * @return  the product of the column dimensions 
     */
    getNumColumns: function() { // int(void)
        return this.numColumns;
    },

    setNumColumns: function(n) { // void(int)
        this.numColumns = n;
    },

    /**
     * This parameter determines the extent of the input
     * that each column can potentially be connected to.
     * This can be thought of as the input bits that
     * are visible to each column, or a 'receptiveField' of
     * the field of vision. A large enough value will result
     * in 'global coverage', meaning that each column
     * can potentially be connected to every input bit. This
     * parameter defines a square (or hyper square) area: a
     * column will have a max square potential pool with
     * sides of length 2 * potentialRadius + 1.
     * 
     * @param potentialRadius
     */
    setPotentialRadius: function(potentialRadius) { // void(int)
        this.potentialRadius = potentialRadius;
    },

    /**
     * Returns the configured potential radius
     * @return  the configured potential radius
     * @see {@link #setPotentialRadius(int)}
     */
    getPotentialRadius: function() { // int(void)
        return Math.min(this.numInputs, this.potentialRadius);
    },

    /**
     * The percent of the inputs, within a column's
     * potential radius, that a column can be connected to.
     * If set to 1, the column will be connected to every
     * input within its potential radius. This parameter is
     * used to give each column a unique potential pool when
     * a large potentialRadius causes overlap between the
     * columns. At initialization time we choose
     * ((2*potentialRadius + 1)^(# inputDimensions) *
     * potentialPct) input bits to comprise the column's
     * potential pool.
     * 
     * @param potentialPct
     */
    setPotentialPct: function(potentialPct) { // void(double)
        this.potentialPct = potentialPct;
    },

    /**
     * Returns the configured potential pct
     * 
     * @return the configured potential pct
     * @see {@link #setPotentialPct(double)}
     */
    getPotentialPct: function() { // double(void)
        return this.potentialPct;
    },

    /**
     * Sets the {@link SparseObjectMatrix} which represents the 
     * proximal dendrite permanence values.
     * 
     * @param s the {@link SparseObjectMatrix}
     */
    setPermanences: function(s) { // void(SparseObjectMatrix<double[]>)
        for (var i = 0; i < s.getSparseIndices().length; i++) {
            var idx = s.getSparseIndices()[i];
            this.memory.getObject(idx).setProximalPermanences(this, s.getObject(idx));
        }
    },

    /**
     * Returns the count of {@link Synapse}s
     * @return
     */
    getSynapseCount: function() { // int(void)
        return this.synapseCounter;
    },

    /**
     * Sets the count of {@link Synapse}s
     * @param i
     */
    setSynapseCount: function(i) { // void(int)
        this.synapseCounter = i;
    },

    /**
     * Returns the indexed count of connected synapses per column.
     * @return
     */
    getConnectedCounts: function() { // SparseBinaryMatrix(void)
        return this.connectedCounts;
    },

    /**
     * Returns the connected count for the specified column.
     * @param columnIndex
     * @return
     */
    getConnectedCount: function(columnIndex) { // int(int)
        return this.connectedCounts.getTrueCount(columnIndex);
    },

    /**
     * Sets the indexed count of synapses connected at the columns in each index.
     * @param counts
     */
    setConnectedCounts: function(counts) { // void(int[])
        for (var i = 0; i < counts.length; i++) {
            this.connectedCounts.setTrueCount(i, counts[i]);
        }
    },

    /**
     * Sets the connected count {@link SparseBinaryMatrix}
     * @param columnIndex
     * @param count
     */
    setConnectedMatrix: function(matrix) { // void(SparseBinaryMatrix)
        this.connectedCounts = matrix;
    },

    /**
     * Sets the array holding the random noise added to proximal dendrite overlaps.
     * 
     * @param tieBreaker	random values to help break ties
     */
    setTieBreaker: function(tieBreaker) { // void(double[])
        this.tieBreaker = tieBreaker;
    },

    /**
     * Returns the array holding random values used to add to overlap scores
     * to break ties.
     * 
     * @return
     */
    getTieBreaker: function() { // double(void)
        return this.tieBreaker;
    },

    /**
     * If true, then during inhibition phase the winning
     * columns are selected as the most active columns from
     * the region as a whole. Otherwise, the winning columns
     * are selected with respect to their local
     * neighborhoods. Using global inhibition boosts
     * performance x60.
     * 
     * @param globalInhibition
     */
    setGlobalInhibition: function(globalInhibition) { // void(boolean)
        this.globalInhibition = globalInhibition;
    },

    /**
     * Returns the configured global inhibition flag
     * @return  the configured global inhibition flag
     * @see {@link #setGlobalInhibition(boolean)}
     */
<<<<<<< HEAD
    getGlobalInhibition: function() {	// boolean(void)
	    return this.globalInhibition;
	},

	/**
	 * The desired density of active columns within a local
	 * inhibition area (the size of which is set by the
	 * internally calculated inhibitionRadius, which is in
	 * turn determined from the average size of the
	 * connected potential pools of all columns). The
	 * inhibition logic will insure that at most N columns
	 * remain ON within a local inhibition area, where N =
	 * localAreaDensity * (total number of columns in
	 * inhibition area).
	 * 
	 * @param localAreaDensity
	 */
	setLocalAreaDensity: function(localAreaDensity) {	// void(double)
	    this.localAreaDensity = localAreaDensity;
	},
	    
	/**
	 * Returns the configured local area density
	 * @return  the configured local area density
	 * @see {@link #setLocalAreaDensity(double)}
	 */
	getLocalAreaDensity: function() {	// double(void)
	    return this.localAreaDensity;
	},

	/**
	 * An alternate way to control the density of the active
	 * columns. If numActivePerInhArea is specified then
	 * localAreaDensity must be less than 0, and vice versa.
	 * When using numActivePerInhArea, the inhibition logic
	 * will insure that at most 'numActivePerInhArea'
	 * columns remain ON within a local inhibition area (the
	 * size of which is set by the internally calculated
	 * inhibitionRadius, which is in turn determined from
	 * the average size of the connected receptive fields of
	 * all columns). When using this method, as columns
	 * learn and grow their effective receptive fields, the
	 * inhibitionRadius will grow, and hence the net density
	 * of the active columns will *decrease*. This is in
	 * contrast to the localAreaDensity method, which keeps
	 * the density of active columns the same regardless of
	 * the size of their receptive fields.
	 * 
	 * @param numActiveColumnsPerInhArea
	 */
	setNumActiveColumnsPerInhArea: function(numActiveColumnsPerInhArea) {	// void(double)
	    this.numActiveColumnsPerInhArea = numActiveColumnsPerInhArea;
	},
	    
	/**
	 * Returns the configured number of active columns per
	 * inhibition area.
	 * @return  the configured number of active columns per
	 * inhibition area.
	 * @see {@link #setNumActiveColumnsPerInhArea(double)}
	 */
	getNumActiveColumnsPerInhArea: function() {	// double(void)
	    return this.numActiveColumnsPerInhArea;
	},

	/**
	 * This is a number specifying the minimum number of
	 * synapses that must be on in order for a columns to
	 * turn ON. The purpose of this is to prevent noise
	 * input from activating columns. Specified as a percent
	 * of a fully grown synapse.
	 * 
	 * @param stimulusThreshold
	 */
	setStimulusThreshold: function(stimulusThreshold) {	// void(double)
	    this.stimulusThreshold = stimulusThreshold;
	},
	    
	/**
	 * Returns the stimulus threshold
	 * @return  the stimulus threshold
	 * @see {@link #setStimulusThreshold(double)}
	 */
	getStimulusThreshold: function() {	// double(void)
	    return this.stimulusThreshold;
	},

	/**
	 * The amount by which an inactive synapse is
	 * decremented in each round. Specified as a percent of
	 * a fully grown synapse.
	 * 
	 * @param synPermInactiveDec
	 */
	setSynPermInactiveDec: function(synPermInactiveDec) {	// void(double)
	    this.synPermInactiveDec = synPermInactiveDec;
	},
	    
	/**
	 * Returns the synaptic permanence inactive decrement.
	 * @return  the synaptic permanence inactive decrement.
	 * @see {@link #setSynPermInactiveDec(double)}
	 */
	getSynPermInactiveDec: function() {	// double(void)
	    return this.synPermInactiveDec;
	},

	/**
	 * The amount by which an active synapse is incremented
	 * in each round. Specified as a percent of a
	 * fully grown synapse.
	 * 
	 * @param synPermActiveInc
	 */
	setSynPermActiveInc: function(synPermActiveInc) {	// void(double)
	    this.synPermActiveInc = synPermActiveInc;
	},
	    
	/**
	 * Returns the configured active permanence increment
	 * @return the configured active permanence increment
	 * @see {@link #setSynPermActiveInc(double)}
	 */
	getSynPermActiveInc: function() {	// double(void)
	    return this.synPermActiveInc;
	},

	/**
	 * The default connected threshold. Any synapse whose
	 * permanence value is above the connected threshold is
	 * a "connected synapse", meaning it can contribute to
	 * the cell's firing.
	 * 
	 * @param minPctOverlapDutyCycle
	 */
	setSynPermConnected: function(synPermConnected) {	// void(double)
	    this.synPermConnected = synPermConnected;
	},
	    
	/**
	 * Returns the synapse permanence connected threshold
	 * @return the synapse permanence connected threshold
	 * @see {@link #setSynPermConnected(double)}
	 */
	getSynPermConnected: function() {	// double(void)
	    return this.synPermConnected;
	},
	    
	/**
	 * Sets the stimulus increment for synapse permanences below 
	 * the measured threshold.
	 * @param stim
	 */
	setSynPermBelowStimulusInc: function(stim) {	// void(double)
	  	this.synPermBelowStimulusInc = stim;
	},
	    
	/**
	 * Returns the stimulus increment for synapse permanences below 
	 * the measured threshold.
	 * 
	 * @return
	 */
	getSynPermBelowStimulusInc: function() {	// double(void)
	        return this.synPermBelowStimulusInc;
	},
	    
	/**
	 * A number between 0 and 1.0, used to set a floor on
	 * how often a column should have at least
	 * stimulusThreshold active inputs. Periodically, each
	 * column looks at the overlap duty cycle of
	 * all other columns within its inhibition radius and
	 * sets its own internal minimal acceptable duty cycle
	 * to: minPctDutyCycleBeforeInh * max(other columns'
	 * duty cycles).
	 * On each iteration, any column whose overlap duty
	 * cycle falls below this computed value will  get
	 * all of its permanence values boosted up by
	 * synPermActiveInc. Raising all permanences in response
	 * to a sub-par duty cycle before  inhibition allows a
	 * cell to search for new inputs when either its
	 * previously learned inputs are no longer ever active,
	 * or when the vast majority of them have been
	 * "hijacked" by other columns.
	 * 
	 * @param minPctOverlapDutyCycle
	 */
	setMinPctOverlapDutyCycles: function(minPctOverlapDutyCycle) {	// void(double)
	        this.minPctOverlapDutyCycles = minPctOverlapDutyCycle;
	},
	    
	/**
	 * {@see #setMinPctOverlapDutyCycles(double)}
	 * @return
	 */
	getMinPctOverlapDutyCycles: function() {	// double(void)
	    return this.minPctOverlapDutyCycles;
	},

	/**
	 * A number between 0 and 1.0, used to set a floor on
	 * how often a column should be activate.
	 * Periodically, each column looks at the activity duty
	 * cycle of all other columns within its inhibition
	 * radius and sets its own internal minimal acceptable
	 * duty cycle to:
	 *   minPctDutyCycleAfterInh *
	 *   max(other columns' duty cycles).
	 * On each iteration, any column whose duty cycle after
	 * inhibition falls below this computed value will get
	 * its internal boost factor increased.
	 * 
	 * @param minPctActiveDutyCycle
	 */
	setMinPctActiveDutyCycles: function(minPctActiveDutyCycle) {	// void(double)
	    this.minPctActiveDutyCycles = minPctActiveDutyCycle;
	},
	    
	/**
	 * Returns the minPctActiveDutyCycle
	 * @return  the minPctActiveDutyCycle
	 * @see {@link #setMinPctActiveDutyCycle(double)}
	 */
	getMinPctActiveDutyCycles: function() {	// double(void)
	    return this.minPctActiveDutyCycles;
	},

	/**
	 * The period used to calculate duty cycles. Higher
	 * values make it take longer to respond to changes in
	 * boost or synPerConnectedCell. Shorter values make it
	 * more unstable and likely to oscillate.
	 * 
	 * @param dutyCyclePeriod
	 */
	setDutyCyclePeriod: function(dutyCyclePeriod) {	// void(int)
	    this.dutyCyclePeriod = dutyCyclePeriod;
	},
	    
	/**
	 * Returns the configured duty cycle period
	 * @return  the configured duty cycle period
	 * @see {@link #setDutyCyclePeriod(double)}
	 */
	getDutyCyclePeriod: function() {	// int(void)
	    return this.dutyCyclePeriod;
	},

	/**
	 * The maximum overlap boost factor. Each column's
	 * overlap gets multiplied by a boost factor
	 * before it gets considered for inhibition.
	 * The actual boost factor for a column is number
	 * between 1.0 and maxBoost. A boost factor of 1.0 is
	 * used if the duty cycle is >= minOverlapDutyCycle,
	 * maxBoost is used if the duty cycle is 0, and any duty
	 * cycle in between is linearly extrapolated from these
	 * 2 end points.
	 * 
	 * @param maxBoost
	 */
	setMaxBoost: function(maxBoost) {	// void(double)
	    this.maxBoost = maxBoost;
	},
	    
	/**
	 * Returns the max boost
	 * @return  the max boost
	 * @see {@link #setMaxBoost(double)}
	 */
	getMaxBoost: function() {	// double(void)
	    return this.maxBoost;
	},
	    
	/**
	 * spVerbosity level: 0, 1, 2, or 3
	 * 
	 * @param spVerbosity
	 */
	setSpVerbosity: function(spVerbosity) {	// void(int)
	    this.spVerbosity = spVerbosity;
	},
	    
	/**
	 * Returns the verbosity setting.
	 * @return  the verbosity setting.
	 * @see {@link #setSpVerbosity(int)}
	 */
	getSpVerbosity: function() {	// int(void)
	    return this.spVerbosity;
	},

	/**
	 * Sets the synPermTrimThreshold
	 * @param threshold
	 */
	setSynPermTrimThreshold: function(threshold) {	// void(double)
	    this.synPermTrimThreshold = threshold;
	},
	    
	/**
	 * Returns the synPermTrimThreshold
	 * @return
	 */
	getSynPermTrimThreshold: function() {	// double(void)
	    return this.synPermTrimThreshold;
	},
	    
	/**
	 * Sets the {@link SparseObjectMatrix} which holds the mapping
	 * of column indexes to their lists of potential inputs. 
	 * 
	 * @param pools		{@link SparseObjectMatrix} which holds the pools.
	 */
	setPotentialPools: function(pools) {	// void(SparseObjectMatrix<Pool>)
	    this.potentialPools = pools;
	},
	    
	/**
	 * Returns the {@link SparseObjectMatrix} which holds the mapping
	 * of column indexes to their lists of potential inputs.
	 * @return	the potential pools
	 */
	getPotentialPools: function() {	// SparseObjectMatrix<Pool>(void)
	    return this.potentialPools;
	},
	    
	/**
	 * 
	 * @return
	 */
	getSynPermMin: function() {	// double(void)
	    return this.synPermMin;
	},
	    
	/**
	 * 
	 * @return
	 */
	getSynPermMax: function() {	// double(void)
	    return this.synPermMax;
	},
	    
	/**
	 * Returns the output setting for verbosity
	 * @return
	 */
	getVerbosity: function() {	// int(void)
	    return this.spVerbosity;
	},
	    
	/**
	 * Returns the version number
	 * @return
	 */
	getVersion: function() {	// double(void)
	    return this.version;
	},
	    
	/**
	 * Returns the overlap duty cycles.
	 * @return
	 */
	getOverlapDutyCycles: function() {	// double[](void)
		return this.overlapDutyCycles;
	},

	setOverlapDutyCycles: function(overlapDutyCycles) {	// void(double[])
		this.overlapDutyCycles = overlapDutyCycles;
	},

	/**
	 * Returns the dense (size=numColumns) array of duty cycle stats. 
	 * @return	the dense array of active duty cycle values.
	 */
	getActiveDutyCycles: function() {	// double[](void)
		return this.activeDutyCycles;
	},

	/**
	 * Sets the dense (size=numColumns) array of duty cycle stats. 
	 * @param activeDutyCycles
	 */
	setActiveDutyCycles: function(activeDutyCycles) {	// void(double[])
		this.activeDutyCycles = activeDutyCycles;
	},
		
	/**
	 * Applies the dense array values which aren't -1 to the array containing
	 * the active duty cycles of the column corresponding to the index specified.
	 * The length of the specified array must be as long as the configured number
	 * of columns of this {@code Connections}' column configuration.
	 * 
	 * @param	denseActiveDutyCycles	a dense array containing values to set.
	 */
	updateActiveDutyCycles: function(denseActiveDutyCycles) {	// void(double[])
		for(var i=0; i<denseActiveDutyCycles.length; i++) {
			if(denseActiveDutyCycles[i] != -1) {
				activeDutyCycles[i] = denseActiveDutyCycles[i];
			}
		}
	},

	getMinOverlapDutyCycles: function() {	// double[](void)
		return this.minOverlapDutyCycles;
	},

	setMinOverlapDutyCycles: function(minOverlapDutyCycles) {	// void(double[])
		this.minOverlapDutyCycles = minOverlapDutyCycles;
	},

	getMinActiveDutyCycles: function() {	// double[](void)
		return this.minActiveDutyCycles;
	},

	setMinActiveDutyCycles: function(minActiveDutyCycles) {	// void(double[])
		this.minActiveDutyCycles = minActiveDutyCycles;
	},

	getBoostFactors: function() {	// double[](void)
		return this.boostFactors;
	},

	setBoostFactors: function(boostFactors) {	// void(double[])
		this.boostFactors = boostFactors;
	},
		
	/**
	 * Returns the current count of {@link Synapse}s for {@link ProximalDendrite}s.
	 * @return
	 */
	getProxSynCount: function() {	// int(void)
		return this.proximalSynapseCounter;
	},

	/**
	 * High verbose output useful for debugging
	 */
	printParameters: function() {	// void(void)
	        console.log("------------ SpatialPooler Parameters ------------------");
	        console.log("numInputs                  = " + getNumInputs());
	        console.log("numColumns                 = " + getNumColumns());
	        console.log("columnDimensions           = " + getColumnDimensions());
	        console.log("numActiveColumnsPerInhArea = " + getNumActiveColumnsPerInhArea());
	        console.log("potentialPct               = " + getPotentialPct());
	        console.log("globalInhibition           = " + getGlobalInhibition());
	        console.log("localAreaDensity           = " + getLocalAreaDensity());
	        console.log("stimulusThreshold          = " + getStimulusThreshold());
	        console.log("synPermActiveInc           = " + getSynPermActiveInc());
	        console.log("synPermInactiveDec         = " + getSynPermInactiveDec());
	        console.log("synPermConnected           = " + getSynPermConnected());
	        console.log("minPctOverlapDutyCycle     = " + getMinPctOverlapDutyCycles());
	        console.log("minPctActiveDutyCycle      = " + getMinPctActiveDutyCycles());
	        console.log("dutyCyclePeriod            = " + getDutyCyclePeriod());
	        console.log("maxBoost                   = " + getMaxBoost());
	        console.log("spVerbosity                = " + getSpVerbosity());
	        console.log("version                    = " + getVersion());
	},
	    
	/////////////////////////////// Temporal Memory //////////////////////////////
	    
	/**
	 * Returns the current {@link Set} of active {@link Cell}s
	 * 
	 * @return  the current {@link Set} of active {@link Cell}s
	 */
	getActiveCells: function() {	// Set<Cell>(void)
	    return this.activeCells;
	},
	    
	/**
	 * Sets the current {@link Set} of active {@link Cell}s
	 * @param cells
	 */
	setActiveCells: function(cells) {	// void(Set<Cell>)
		this.activeCells = cells;
	},
	    
	/**
	 * Returns the current {@link Set} of winner cells
	 * 
	 * @return  the current {@link Set} of winner cells
	 */
	getWinnerCells: function() {	// Set<Cell>(void)
	    return this.winnerCells;
	},
	    
	/**
	 * Sets the current {@link Set} of winner {@link Cells}s
	 * @param cells
	 */
	setWinnerCells: function(cells) {	// void(Set<Cell>)
	    this.winnerCells = cells;
	},
	    
	/**
	 * Returns the {@link Set} of predictive cells.
	 * @return
	 */
	getPredictiveCells: function() {	// Set<Cell>(void)
	    return this.predictiveCells;
	},
	    
	/**
	 * Sets the current {@link Set} of predictive {@link Cell}s
	 * @param cells
	 */
	setPredictiveCells: function(cells) {	// void(Set<Cell>)
	    this.predictiveCells = cells;
	},
	    
	/**
	 * Returns the current {@link Set} of predicted columns
	 * 
	 * @return  the current {@link Set} of predicted columns
	 */
	getPredictedColumns: function() {	// Set<Column>(void)
	    return this.predictedColumns;
	},
	    
	/**
	 * Sets the {@link Set} of predictedColumns
	 * @param columns
	 */
	setPredictedColumns: function(columns) {	// void(Set<Column>)
	    this.predictedColumns = columns;
	},
	    
	/**
	 * Returns the Set of learning {@link DistalDendrite}s
	 * @return
	 */
	getLearningSegments: function() {	// Set<DistalDendrite>(void)
	    return this.learningSegments;
	},
	    
	/**
	 * Sets the {@link Set} of learning segments
	 * @param segments
	 */
	setLearningSegments: function(segments) {	// void(Set<DistalDendrite>)
	    this.learningSegments = segments;
	},
	    
	/**
	 * Returns the Set of active {@link DistalDendrite}s
	 * @return
	 */
	getActiveSegments: function() {	// Set<DistalDendrite>(void)
	    return this.activeSegments;
	},
	    
	/**
	 * Sets the {@link Set} of active {@link Segment}s
	 * @param segments
	 */
	setActiveSegments: function(segments) {	// void(Set<DistalDendrite>)
	    this.activeSegments = segments;
	},
	    
	/**
	 * Returns the mapping of Segments to active synapses in t-1
	 * @return
	 */
	getActiveSynapsesForSegment: function() {	// Map<DistalDendrite, Set<Synapse>>(void)
	    return this.activeSynapsesForSegment;
	},
	    
	/**
	 * Sets the mapping of {@link Segment}s to active {@link Synapse}s
	 * @param syns
	 */
	setActiveSynapsesForSegment: function(syns) {	// void(Map<DistalDendrite, Set<Synapse>>)
	    this.activeSynapsesForSegment = syns;
	},
	    
	/**
	 * Returns the mapping of {@link Cell}s to their reverse mapped 
	 * {@link Synapse}s.
	 * 
	 * @param cell      the {@link Cell} used as a key.
	 * @return          the mapping of {@link Cell}s to their reverse mapped 
	 *                  {@link Synapse}s.   
	 */
	getReceptorSynapses: function(cell) {	// Set<Synapse>(Cell)
    	if (util.isNullOrUndefined(cell)) {
            throw new Error("Illegal Argument: Cell was null, undefined or empty.");
    	}
	        
	    if (util.isNullOrUndefined(this.receptorSynapses)) {
	        this.receptorSynapses = new Map();
	    }
	        
	    var retVal = this.receptorSynapses.get(cell);
	    if (util.isNullOrUndefined(retVal)) {
	    	retVal = new Set();
	        this.receptorSynapses.set(cell, retVal);
	    }
	        
	    return retVal;
	},
	    
	/**
	 * Returns the mapping of {@link Cell}s to their {@link DistalDendrite}s.
	 * 
	 * @param cell      the {@link Cell} used as a key.
	 * @return          the mapping of {@link Cell}s to their {@link DistalDendrite}s.
	 */
	getSegments: function(cell) {	// List<DistalDendrite>(Cell) 
	    if (util.isNullOrUndefined(cell)) {
	        throw new Error("Illegal Argument: Cell was null, undefined or empty.");
	    }
	        
	    if (util.isNullOrUndefined(this.segments)) {
	        this.segments = new Map();
	    }
	        
	    var retVal = this.segments.get(cell);
	    if (util.isNullOrUndefined(retVal)) {
	    	retVal = [];
	        this.segments.set(cell, retVal);
	    }
	        
	    return retVal;
	},
	    
	/**
	 * Returns the mapping of {@link DistalDendrite}s to their {@link Synapse}s.
	 * 
	 * @param segment   the {@link DistalDendrite} used as a key.
	 * @return          the mapping of {@link DistalDendrite}s to their {@link Synapse}s.
	 */
	getSynapses: function(segment) {	// List<Synapse>(DistalDendrite)
	    if(util.isNullOrUndefined(segment)) {
	        throw new Error("Illegal Argument: Segment was null, undefined or empty.");
	    }
	        
	    if (util.isNullOrUndefined(this.synapses)) {
	        this.synapses = new Map();
	    }
	        
	    var retVal = this.synapses.get(segment);
	    if (util.isNullOrUndefined(retVal)) {
	    	retVal = [];
	        this.synapses.set(segment, retVal);
	    }
	        
	    return retVal;
	 },
	    
	    /**
	     * Returns the mapping of {@link ProximalDendrite}s to their {@link Synapse}s.
	     * 
	     * @param segment   the {@link ProximalDendrite} used as a key.
	     * @return          the mapping of {@link ProximalDendrite}s to their {@link Synapse}s.
	     */
	    /*
	 	public List<Synapse> getSynapses(ProximalDendrite segment) {	// List<Synapse>(ProximalDendrite)
	    	if(segment == null) {
	            throw new IllegalArgumentException("Segment was null");
	        }
	    	
	    	if(synapses == null) {
	            synapses = new LinkedHashMap<Segment, List<Synapse>>();
	        }
	        
	        List<Synapse> retVal = null;
	        if((retVal = synapses.get(segment)) == null) {
	            synapses.put(segment, retVal = new ArrayList<Synapse>());
	        }
	        
	        return retVal;
	    }
	    */
	    
	/**
	 * Returns the column at the specified index.
	 * @param index
	 * @return
	 */
	getColumn: function(index) {	// Column(int)
	    return this.memory.getObject(index);
	},
	    
	/**
	 * Sets the number of {@link Column}.
	 * 
	 * @param columnDimensions
	 */
	setColumnDimensions: function(columnDimensions) {	// void(int[])
	    this.columnDimensions = columnDimensions;
	},
	    
	/**
	 * Gets the number of {@link Column}.
	 * 
	 * @return columnDimensions
	 */
	getColumnDimensions: function() {	// int[](void)
	    return this.columnDimensions;
	},
	    
	/**
	 * A list representing the dimensions of the input
	 * vector. Format is [height, width, depth, ...], where
	 * each value represents the size of the dimension. For a
	 * topology of one dimension with 100 inputs use 100, or
	 * [100]. For a two dimensional topology of 10x5 use
	 * [10,5].
	 * 
	 * @param inputDimensions
	 */
	setInputDimensions: function(inputDimensions) {	// void(int[])
	    this.inputDimensions = inputDimensions;
	},
	    
	/**
	 * Returns the configured input dimensions
	 *
	 * @return the configured input dimensions
	 * @see {@link #setInputDimensions(int[])}
	 */
	getInputDimensions: function() {	// int[](void)
	    return this.inputDimensions;
	},

	/**
	 * Sets the number of {@link Cell}s per {@link Column}
	 * @param cellsPerColumn
	 */
	setCellsPerColumn: function(cellsPerColumn) {	// void(int)
	    this.cellsPerColumn = cellsPerColumn;
	},
	    
	/**
	 * Gets the number of {@link Cells} per {@link Column}.
	 * 
	 * @return cellsPerColumn
	 */
	getCellsPerColumn: function() {	// int(void)
	    return this.cellsPerColumn;
	},

	/**
	 * Sets the activation threshold.
	 * 
	 * If the number of active connected synapses on a segment 
	 * is at least this threshold, the segment is said to be active.
	 * 
	 * @param activationThreshold
	 */
	setActivationThreshold: function(activationThreshold) {	// void(int)
	    this.activationThreshold = activationThreshold;
	},
	    
	/**
	 * Returns the activation threshold.
	 * @return
	 */
	getActivationThreshold: function() {	// int(void)
	    return this.activationThreshold;
	},

	/**
	 * Radius around cell from which it can
	 * sample to form distal dendrite connections.
	 * 
	 * @param   learningRadius
	 */
	setLearningRadius: function(learningRadius) {	// void(int)
	    this.learningRadius = learningRadius;
	},
	    
	/**
	 * Returns the learning radius.
	 * @return
	 */
	getLearningRadius: function() {	// int(void)
	    return this.learningRadius;
	},

	/**
	 * If the number of synapses active on a segment is at least this
	 * threshold, it is selected as the best matching
	 * cell in a bursting column.
	 * 
	 * @param   minThreshold
	 */
	setMinThreshold: function(minThreshold) {	// void(int)
	    this.minThreshold = minThreshold;
	},
	    
	/**
	 * Returns the minimum threshold of active synapses to be picked as best.
	 * @return
	 */
	getMinThreshold: function() {	// int(void)
	    return this.minThreshold;
	},

	/** 
	 * The maximum number of synapses added to a segment during learning. 
	 * 
	 * @param   maxNewSynapseCount
	 */
	setMaxNewSynapseCount: function(maxNewSynapseCount) {	// void(int)
	    this.maxNewSynapseCount = maxNewSynapseCount;
	},
	    
	/**
	 * Returns the maximum number of synapses added to a segment during
	 * learning.
	 * 
	 * @return
	 */
	getMaxNewSynapseCount: function() {	// int(void)
	    return this.maxNewSynapseCount;
	},

	/** 
	 * Initial permanence of a new synapse 
	 * 
	 * @param   
	 */
	setInitialPermanence: function(initialPermanence) {	// void(double)
	    this.initialPermanence = initialPermanence;
	},
	    
	/**
	 * Returns the initial permanence setting.
	 * @return
	 */
	getInitialPermanence: function() {	// double(void)
	    return this.initialPermanence;
	},
	    
	/**
	 * If the permanence value for a synapse
	 * is greater than this value, it is said
	 * to be connected.
	 * 
	 * @param connectedPermanence
	 */
	setConnectedPermanence: function(connectedPermanence) {	// void(double)
	    this.connectedPermanence = connectedPermanence;
	},
	    
	/**
	 * If the permanence value for a synapse
	 * is greater than this value, it is said
	 * to be connected.
	 * 
	 * @return
	 */
	getConnectedPermanence: function() {	// double(void)
	    return this.connectedPermanence;
	},

	/** 
	 * Amount by which permanences of synapses
	 * are incremented during learning.
	 * 
	 * @param   permanenceIncrement
	 */
	setPermanenceIncrement: function(permanenceIncrement) {	// void(double)
	    this.permanenceIncrement = permanenceIncrement;
	},
	    
	/** 
	 * Amount by which permanences of synapses
	 * are incremented during learning.
	 * 
	 * @param   permanenceIncrement
	 */
	getPermanenceIncrement: function() {	// double(void)
	    return this.permanenceIncrement;
	},

	/** 
	 * Amount by which permanences of synapses
	 * are decremented during learning.
	 * 
	 * @param   permanenceDecrement
	 */
	setPermanenceDecrement: function(permanenceDecrement) {	// void(double)
	    this.permanenceDecrement = permanenceDecrement;
	},
	    
	/** 
	 * Amount by which permanences of synapses
	 * are decremented during learning.
	 * 
	 * @param   permanenceDecrement
	 */
	getPermanenceDecrement: function() {	// double(void)
	    return this.permanenceDecrement;
	},
	    
	/**
	 * Converts a {@link Collection} of {@link Cell}s to a list
	 * of cell indexes.
	 * 
	 * @param cells
	 * @return
	 */
	asCellIndexes: function(cells) {	// List<Integer>(Collection<Cell>)
	    var ints = [];
	    for (var cell in cells) {
	        ints.push(cell.getIndex());
	    }
	        
	    return ints;
	},
	    
	/**
	 * Converts a {@link Collection} of {@link Columns}s to a list
	 * of column indexes.
	 * 
	 * @param columns
	 * @return
	 */
	asColumnIndexes: function(columns) {	// List<Integer>(Collection<Column>)
	    var ints = [];
	    for (var col in columns) {
	        ints.push(col.getIndex());
	    }
	        
	    return ints;
	},
	    
	/**
	 * Returns a list of the {@link Cell}s specified.
	 * @param cells		the indexes of the {@link Cell}s to return
	 * @return	the specified list of cells
	 */
	asCellObjects: function(cells) {	// List<Cell>(Collection<Integer>)
	    var objs = [];
	    for (var i in cells) {
	        objs.push(this.cells[i]);
	    }
	    return objs;
	},
	    
	/**
	 * Returns a list of the {@link Column}s specified.
	 * @param cols		the indexes of the {@link Column}s to return
	 * @return		the specified list of columns
	 */
	asColumnObjects: function(cols) {	// List<Column>(Collection<Integer>)
	    var objs = [];
	    for (var i in cols) {
	        objs.push(this.memory.getObject(i));
	    }
	    return objs;
	},
	    
	/**
	 * Returns a {@link Set} view of the {@link Column}s specified by 
	 * the indexes passed in.
	 * 
	 * @param indexes		the indexes of the Columns to return
	 * @return				a set view of the specified columns
	 */
	getColumnSet: function(indexes) {	// LinkedHashSet<Column>(int[])
	    var retVal = new Set();
	    for (var i=0; i<indexes.length; i++) {
	    	retVal.add(this.memory.getObject(indexes[i]));
	    }
	    return retVal;
	},
	    
	/**
	 * Returns a {@link List} view of the {@link Column}s specified by 
	 * the indexes passed in.
	 * 
	 * @param indexes		the indexes of the Columns to return
	 * @return				a List view of the specified columns
	 */
	getColumnList: function(indexes) {	// List<Column>(int[])
	 	var retVal = [];
	   	for (var i=0; i<indexes.length; i++) {
	   		retVal.push(this.memory.getObject(indexes[i]));
	   	}
	   	return retVal;
	}
}

module.exports = Connections;
=======
    getGlobalInhibition: function() { // boolean(void)
        return this.globalInhibition;
    },

    /**
     * The desired density of active columns within a local
     * inhibition area (the size of which is set by the
     * internally calculated inhibitionRadius, which is in
     * turn determined from the average size of the
     * connected potential pools of all columns). The
     * inhibition logic will insure that at most N columns
     * remain ON within a local inhibition area, where N =
     * localAreaDensity * (total number of columns in
     * inhibition area).
     * 
     * @param localAreaDensity
     */
    setLocalAreaDensity: function(localAreaDensity) { // void(double)
        this.localAreaDensity = localAreaDensity;
    },

    /**
     * Returns the configured local area density
     * @return  the configured local area density
     * @see {@link #setLocalAreaDensity(double)}
     */
    getLocalAreaDensity: function() { // double(void)
        return this.localAreaDensity;
    },

    /**
     * An alternate way to control the density of the active
     * columns. If numActivePerInhArea is specified then
     * localAreaDensity must be less than 0, and vice versa.
     * When using numActivePerInhArea, the inhibition logic
     * will insure that at most 'numActivePerInhArea'
     * columns remain ON within a local inhibition area (the
     * size of which is set by the internally calculated
     * inhibitionRadius, which is in turn determined from
     * the average size of the connected receptive fields of
     * all columns). When using this method, as columns
     * learn and grow their effective receptive fields, the
     * inhibitionRadius will grow, and hence the net density
     * of the active columns will *decrease*. This is in
     * contrast to the localAreaDensity method, which keeps
     * the density of active columns the same regardless of
     * the size of their receptive fields.
     * 
     * @param numActiveColumnsPerInhArea
     */
    setNumActiveColumnsPerInhArea: function(numActiveColumnsPerInhArea) { // void(double)
        this.numActiveColumnsPerInhArea = numActiveColumnsPerInhArea;
    },

    /**
     * Returns the configured number of active columns per
     * inhibition area.
     * @return  the configured number of active columns per
     * inhibition area.
     * @see {@link #setNumActiveColumnsPerInhArea(double)}
     */
    getNumActiveColumnsPerInhArea: function() { // double(void)
        return this.numActiveColumnsPerInhArea;
    },

    /**
     * This is a number specifying the minimum number of
     * synapses that must be on in order for a columns to
     * turn ON. The purpose of this is to prevent noise
     * input from activating columns. Specified as a percent
     * of a fully grown synapse.
     * 
     * @param stimulusThreshold
     */
    setStimulusThreshold: function(stimulusThreshold) { // void(double)
        this.stimulusThreshold = stimulusThreshold;
    },

    /**
     * Returns the stimulus threshold
     * @return  the stimulus threshold
     * @see {@link #setStimulusThreshold(double)}
     */
    getStimulusThreshold: function() { // double(void)
        return this.stimulusThreshold;
    },

    /**
     * The amount by which an inactive synapse is
     * decremented in each round. Specified as a percent of
     * a fully grown synapse.
     * 
     * @param synPermInactiveDec
     */
    setSynPermInactiveDec: function(synPermInactiveDec) { // void(double)
        this.synPermInactiveDec = synPermInactiveDec;
    },

    /**
     * Returns the synaptic permanence inactive decrement.
     * @return  the synaptic permanence inactive decrement.
     * @see {@link #setSynPermInactiveDec(double)}
     */
    getSynPermInactiveDec: function() { // double(void)
        return this.synPermInactiveDec;
    },

    /**
     * The amount by which an active synapse is incremented
     * in each round. Specified as a percent of a
     * fully grown synapse.
     * 
     * @param synPermActiveInc
     */
    setSynPermActiveInc: function(synPermActiveInc) { // void(double)
        this.synPermActiveInc = synPermActiveInc;
    },

    /**
     * Returns the configured active permanence increment
     * @return the configured active permanence increment
     * @see {@link #setSynPermActiveInc(double)}
     */
    getSynPermActiveInc: function() { // double(void)
        return this.synPermActiveInc;
    },

    /**
     * The default connected threshold. Any synapse whose
     * permanence value is above the connected threshold is
     * a "connected synapse", meaning it can contribute to
     * the cell's firing.
     * 
     * @param minPctOverlapDutyCycle
     */
    setSynPermConnected: function(synPermConnected) { // void(double)
        this.synPermConnected = synPermConnected;
    },

    /**
     * Returns the synapse permanence connected threshold
     * @return the synapse permanence connected threshold
     * @see {@link #setSynPermConnected(double)}
     */
    getSynPermConnected: function() { // double(void)
        return this.synPermConnected;
    },

    /**
     * Sets the stimulus increment for synapse permanences below 
     * the measured threshold.
     * @param stim
     */
    setSynPermBelowStimulusInc: function(stim) { // void(double)
        this.synPermBelowStimulusInc = stim;
    },

    /**
     * Returns the stimulus increment for synapse permanences below 
     * the measured threshold.
     * 
     * @return
     */
    getSynPermBelowStimulusInc: function() { // double(void)
        return this.synPermBelowStimulusInc;
    },

    /**
     * A number between 0 and 1.0, used to set a floor on
     * how often a column should have at least
     * stimulusThreshold active inputs. Periodically, each
     * column looks at the overlap duty cycle of
     * all other columns within its inhibition radius and
     * sets its own internal minimal acceptable duty cycle
     * to: minPctDutyCycleBeforeInh * max(other columns'
     * duty cycles).
     * On each iteration, any column whose overlap duty
     * cycle falls below this computed value will  get
     * all of its permanence values boosted up by
     * synPermActiveInc. Raising all permanences in response
     * to a sub-par duty cycle before  inhibition allows a
     * cell to search for new inputs when either its
     * previously learned inputs are no longer ever active,
     * or when the vast majority of them have been
     * "hijacked" by other columns.
     * 
     * @param minPctOverlapDutyCycle
     */
    setMinPctOverlapDutyCycles: function(minPctOverlapDutyCycle) { // void(double)
        this.minPctOverlapDutyCycles = minPctOverlapDutyCycle;
    },

    /**
     * {@see #setMinPctOverlapDutyCycles(double)}
     * @return
     */
    getMinPctOverlapDutyCycles: function() { // double(void)
        return this.minPctOverlapDutyCycles;
    },

    /**
     * A number between 0 and 1.0, used to set a floor on
     * how often a column should be activate.
     * Periodically, each column looks at the activity duty
     * cycle of all other columns within its inhibition
     * radius and sets its own internal minimal acceptable
     * duty cycle to:
     *   minPctDutyCycleAfterInh *
     *   max(other columns' duty cycles).
     * On each iteration, any column whose duty cycle after
     * inhibition falls below this computed value will get
     * its internal boost factor increased.
     * 
     * @param minPctActiveDutyCycle
     */
    setMinPctActiveDutyCycles: function(minPctActiveDutyCycle) { // void(double)
        this.minPctActiveDutyCycles = minPctActiveDutyCycle;
    },

    /**
     * Returns the minPctActiveDutyCycle
     * @return  the minPctActiveDutyCycle
     * @see {@link #setMinPctActiveDutyCycle(double)}
     */
    getMinPctActiveDutyCycles: function() { // double(void)
        return this.minPctActiveDutyCycles;
    },

    /**
     * The period used to calculate duty cycles. Higher
     * values make it take longer to respond to changes in
     * boost or synPerConnectedCell. Shorter values make it
     * more unstable and likely to oscillate.
     * 
     * @param dutyCyclePeriod
     */
    setDutyCyclePeriod: function(dutyCyclePeriod) { // void(int)
        this.dutyCyclePeriod = dutyCyclePeriod;
    },

    /**
     * Returns the configured duty cycle period
     * @return  the configured duty cycle period
     * @see {@link #setDutyCyclePeriod(double)}
     */
    getDutyCyclePeriod: function() { // int(void)
        return this.dutyCyclePeriod;
    },

    /**
     * The maximum overlap boost factor. Each column's
     * overlap gets multiplied by a boost factor
     * before it gets considered for inhibition.
     * The actual boost factor for a column is number
     * between 1.0 and maxBoost. A boost factor of 1.0 is
     * used if the duty cycle is >= minOverlapDutyCycle,
     * maxBoost is used if the duty cycle is 0, and any duty
     * cycle in between is linearly extrapolated from these
     * 2 end points.
     * 
     * @param maxBoost
     */
    setMaxBoost: function(maxBoost) { // void(double)
        this.maxBoost = maxBoost;
    },

    /**
     * Returns the max boost
     * @return  the max boost
     * @see {@link #setMaxBoost(double)}
     */
    getMaxBoost: function() { // double(void)
        return this.maxBoost;
    },

    /**
     * spVerbosity level: 0, 1, 2, or 3
     * 
     * @param spVerbosity
     */
    setSpVerbosity: function(spVerbosity) { // void(int)
        this.spVerbosity = spVerbosity;
    },

    /**
     * Returns the verbosity setting.
     * @return  the verbosity setting.
     * @see {@link #setSpVerbosity(int)}
     */
    getSpVerbosity: function() { // int(void)
        return this.spVerbosity;
    },

    /**
     * Sets the synPermTrimThreshold
     * @param threshold
     */
    setSynPermTrimThreshold: function(threshold) { // void(double)
        this.synPermTrimThreshold = threshold;
    },

    /**
     * Returns the synPermTrimThreshold
     * @return
     */
    getSynPermTrimThreshold: function() { // double(void)
        return this.synPermTrimThreshold;
    },

    /**
     * Sets the {@link SparseObjectMatrix} which holds the mapping
     * of column indexes to their lists of potential inputs. 
     * 
     * @param pools		{@link SparseObjectMatrix} which holds the pools.
     */
    setPotentialPools: function(pools) { // void(SparseObjectMatrix<Pool>)
        this.potentialPools = pools;
    },

    /**
     * Returns the {@link SparseObjectMatrix} which holds the mapping
     * of column indexes to their lists of potential inputs.
     * @return	the potential pools
     */
    getPotentialPools: function() { // SparseObjectMatrix<Pool>(void)
        return this.potentialPools;
    },

    /**
     * 
     * @return
     */
    getSynPermMin: function() { // double(void)
        return this.synPermMin;
    },

    /**
     * 
     * @return
     */
    getSynPermMax: function() { // double(void)
        return this.synPermMax;
    },

    /**
     * Returns the output setting for verbosity
     * @return
     */
    getVerbosity: function() { // int(void)
        return this.spVerbosity;
    },

    /**
     * Returns the version number
     * @return
     */
    getVersion: function() { // double(void)
        return this.version;
    },

    /**
     * Returns the overlap duty cycles.
     * @return
     */
    getOverlapDutyCycles: function() { // double[](void)
        return this.overlapDutyCycles;
    },

    setOverlapDutyCycles: function(overlapDutyCycles) { // void(double[])
        this.overlapDutyCycles = overlapDutyCycles;
    },

    /**
     * Returns the dense (size=numColumns) array of duty cycle stats. 
     * @return	the dense array of active duty cycle values.
     */
    getActiveDutyCycles: function() { // double[](void)
        return this.activeDutyCycles;
    },

    /**
     * Sets the dense (size=numColumns) array of duty cycle stats. 
     * @param activeDutyCycles
     */
    setActiveDutyCycles: function(activeDutyCycles) { // void(double[])
        this.activeDutyCycles = activeDutyCycles;
    },

    /**
     * Applies the dense array values which aren't -1 to the array containing
     * the active duty cycles of the column corresponding to the index specified.
     * The length of the specified array must be as long as the configured number
     * of columns of this {@code Connections}' column configuration.
     * 
     * @param	denseActiveDutyCycles	a dense array containing values to set.
     */
    updateActiveDutyCycles: function(denseActiveDutyCycles) { // void(double[])
        for (var i = 0; i < denseActiveDutyCycles.length; i++) {
            if (denseActiveDutyCycles[i] != -1) {
                activeDutyCycles[i] = denseActiveDutyCycles[i];
            }
        }
    },

    getMinOverlapDutyCycles: function() { // double[](void)
        return this.minOverlapDutyCycles;
    },

    setMinOverlapDutyCycles: function(minOverlapDutyCycles) { // void(double[])
        this.minOverlapDutyCycles = minOverlapDutyCycles;
    },

    getMinActiveDutyCycles: function() { // double[](void)
        return this.minActiveDutyCycles;
    },

    setMinActiveDutyCycles: function(minActiveDutyCycles) { // void(double[])
        this.minActiveDutyCycles = minActiveDutyCycles;
    },

    getBoostFactors: function() { // double[](void)
        return this.boostFactors;
    },

    setBoostFactors: function(boostFactors) { // void(double[])
        this.boostFactors = boostFactors;
    },

    /**
     * Returns the current count of {@link Synapse}s for {@link ProximalDendrite}s.
     * @return
     */
    getProxSynCount: function() { // int(void)
        return this.proximalSynapseCounter;
    },

    /**
     * High verbose output useful for debugging
     */
    printParameters: function() { // void(void)
        console.log("------------ SpatialPooler Parameters ------------------");
        console.log("numInputs                  = " + getNumInputs());
        console.log("numColumns                 = " + getNumColumns());
        console.log("columnDimensions           = " + getColumnDimensions());
        console.log("numActiveColumnsPerInhArea = " + getNumActiveColumnsPerInhArea());
        console.log("potentialPct               = " + getPotentialPct());
        console.log("globalInhibition           = " + getGlobalInhibition());
        console.log("localAreaDensity           = " + getLocalAreaDensity());
        console.log("stimulusThreshold          = " + getStimulusThreshold());
        console.log("synPermActiveInc           = " + getSynPermActiveInc());
        console.log("synPermInactiveDec         = " + getSynPermInactiveDec());
        console.log("synPermConnected           = " + getSynPermConnected());
        console.log("minPctOverlapDutyCycle     = " + getMinPctOverlapDutyCycles());
        console.log("minPctActiveDutyCycle      = " + getMinPctActiveDutyCycles());
        console.log("dutyCyclePeriod            = " + getDutyCyclePeriod());
        console.log("maxBoost                   = " + getMaxBoost());
        console.log("spVerbosity                = " + getSpVerbosity());
        console.log("version                    = " + getVersion());
    },

    /////////////////////////////// Temporal Memory //////////////////////////////

    /**
     * Returns the current {@link Set} of active {@link Cell}s
     * 
     * @return  the current {@link Set} of active {@link Cell}s
     */
    getActiveCells: function() { // Set<Cell>(void)
        return this.activeCells;
    },

    /**
     * Sets the current {@link Set} of active {@link Cell}s
     * @param cells
     */
    setActiveCells: function(cells) { // void(Set<Cell>)
        this.activeCells = cells;
    },

    /**
     * Returns the current {@link Set} of winner cells
     * 
     * @return  the current {@link Set} of winner cells
     */
    getWinnerCells: function() { // Set<Cell>(void)
        return this.winnerCells;
    },

    /**
     * Sets the current {@link Set} of winner {@link Cells}s
     * @param cells
     */
    setWinnerCells: function(cells) { // void(Set<Cell>)
        this.winnerCells = cells;
    },

    /**
     * Returns the {@link Set} of predictive cells.
     * @return
     */
    getPredictiveCells: function() { // Set<Cell>(void)
        return this.predictiveCells;
    },

    /**
     * Sets the current {@link Set} of predictive {@link Cell}s
     * @param cells
     */
    setPredictiveCells: function(cells) { // void(Set<Cell>)
        this.predictiveCells = cells;
    },

    /**
     * Returns the current {@link Set} of predicted columns
     * 
     * @return  the current {@link Set} of predicted columns
     */
    getPredictedColumns: function() { // Set<Column>(void)
        return this.predictedColumns;
    },

    /**
     * Sets the {@link Set} of predictedColumns
     * @param columns
     */
    setPredictedColumns: function(columns) { // void(Set<Column>)
        this.predictedColumns = columns;
    },

    /**
     * Returns the Set of learning {@link DistalDendrite}s
     * @return
     */
    getLearningSegments: function() { // Set<DistalDendrite>(void)
        return this.learningSegments;
    },

    /**
     * Sets the {@link Set} of learning segments
     * @param segments
     */
    setLearningSegments: function(segments) { // void(Set<DistalDendrite>)
        this.learningSegments = segments;
    },

    /**
     * Returns the Set of active {@link DistalDendrite}s
     * @return
     */
    getActiveSegments: function() { // Set<DistalDendrite>(void)
        return this.activeSegments;
    },

    /**
     * Sets the {@link Set} of active {@link Segment}s
     * @param segments
     */
    setActiveSegments: function(segments) { // void(Set<DistalDendrite>)
        this.activeSegments = segments;
    },

    /**
     * Returns the mapping of Segments to active synapses in t-1
     * @return
     */
    getActiveSynapsesForSegment: function() { // Map<DistalDendrite, Set<Synapse>>(void)
        return this.activeSynapsesForSegment;
    },

    /**
     * Sets the mapping of {@link Segment}s to active {@link Synapse}s
     * @param syns
     */
    setActiveSynapsesForSegment: function(syns) { // void(Map<DistalDendrite, Set<Synapse>>)
        this.activeSynapsesForSegment = syns;
    },

    /**
     * Returns the mapping of {@link Cell}s to their reverse mapped 
     * {@link Synapse}s.
     * 
     * @param cell      the {@link Cell} used as a key.
     * @return          the mapping of {@link Cell}s to their reverse mapped 
     *                  {@link Synapse}s.   
     */
    getReceptorSynapses: function(cell) { // Set<Synapse>(Cell)
        if (isNullOrUndefined(cell)) {
            throw new Error("Illegal Argument: Cell was null, undefined or empty.");
        }

        if (isNullOrUndefined(this.receptorSynapses)) {
            this.receptorSynapses = new Map(); //new WeakMap();
        }

        var retVal = this.receptorSynapses.get(cell);
        if (isNullOrUndefined(retVal)) {
            retVal = new Set();
            this.receptorSynapses.set(cell, retVal);
        }

        return retVal;
    },

    /**
     * Returns the mapping of {@link Cell}s to their {@link DistalDendrite}s.
     * 
     * @param cell      the {@link Cell} used as a key.
     * @return          the mapping of {@link Cell}s to their {@link DistalDendrite}s.
     */
    getSegments: function(cell) { // List<DistalDendrite>(Cell) 
        if (isNullOrUndefined(cell)) {
            throw new Error("Illegal Argument: Cell was null, undefined or empty.");
        }

        if (isNullOrUndefined(this.segments)) {
            this.segments = new Map(); //new WeakMap();
        }

        var retVal = this.segments.get(cell);
        if (isNullOrUndefined(retVal)) {
            retVal = [];
            this.segments.set(cell, retVal);
        }

        return retVal;
    },

    /**
     * Returns the mapping of {@link DistalDendrite}s to their {@link Synapse}s.
     * 
     * @param segment   the {@link DistalDendrite} used as a key.
     * @return          the mapping of {@link DistalDendrite}s to their {@link Synapse}s.
     */
    getSynapses: function(segment) { // List<Synapse>(DistalDendrite)
        if (isNullOrUndefined(segment)) {
            throw new Error("Illegal Argument: Segment was null or undefined.");
        }

        if (isNullOrUndefined(this.synapses)) {
            this.synapses = new Map(); //new WeakMap();
        }

        var retVal = this.synapses.get(segment);
        if (isNullOrUndefined(retVal)) {
            retVal = [];
            this.synapses.set(segment, retVal);
        }

        return retVal;
    },

    /**
     * Returns the column at the specified index.
     * @param index
     * @return
     */
    getColumn: function(index) { // Column(int)
        return this.memory.getObject(index);
    },

    /**
     * Sets the number of {@link Column}.
     * 
     * @param columnDimensions
     */
    setColumnDimensions: function(columnDimensions) { // void(int[])
        this.columnDimensions = columnDimensions;
    },

    /**
     * Gets the number of {@link Column}.
     * 
     * @return columnDimensions
     */
    getColumnDimensions: function() { // int[](void)
        return this.columnDimensions;
    },

    /**
     * A list representing the dimensions of the input
     * vector. Format is [height, width, depth, ...], where
     * each value represents the size of the dimension. For a
     * topology of one dimension with 100 inputs use 100, or
     * [100]. For a two dimensional topology of 10x5 use
     * [10,5].
     * 
     * @param inputDimensions
     */
    setInputDimensions: function(inputDimensions) { // void(int[])
        this.inputDimensions = inputDimensions;
    },

    /**
     * Returns the configured input dimensions
     *
     * @return the configured input dimensions
     * @see {@link #setInputDimensions(int[])}
     */
    getInputDimensions: function() { // int[](void)
        return this.inputDimensions;
    },

    /**
     * Sets the number of {@link Cell}s per {@link Column}
     * @param cellsPerColumn
     */
    setCellsPerColumn: function(cellsPerColumn) { // void(int)
        this.cellsPerColumn = cellsPerColumn;
    },

    /**
     * Gets the number of {@link Cells} per {@link Column}.
     * 
     * @return cellsPerColumn
     */
    getCellsPerColumn: function() { // int(void)
        return this.cellsPerColumn;
    },

    /**
     * Sets the activation threshold.
     * 
     * If the number of active connected synapses on a segment 
     * is at least this threshold, the segment is said to be active.
     * 
     * @param activationThreshold
     */
    setActivationThreshold: function(activationThreshold) { // void(int)
        this.activationThreshold = activationThreshold;
    },

    /**
     * Returns the activation threshold.
     * @return
     */
    getActivationThreshold: function() { // int(void)
        return this.activationThreshold;
    },

    /**
     * Radius around cell from which it can
     * sample to form distal dendrite connections.
     * 
     * @param   learningRadius
     */
    setLearningRadius: function(learningRadius) { // void(int)
        this.learningRadius = learningRadius;
    },

    /**
     * Returns the learning radius.
     * @return
     */
    getLearningRadius: function() { // int(void)
        return this.learningRadius;
    },

    /**
     * If the number of synapses active on a segment is at least this
     * threshold, it is selected as the best matching
     * cell in a bursting column.
     * 
     * @param   minThreshold
     */
    setMinThreshold: function(minThreshold) { // void(int)
        this.minThreshold = minThreshold;
    },

    /**
     * Returns the minimum threshold of active synapses to be picked as best.
     * @return
     */
    getMinThreshold: function() { // int(void)
        return this.minThreshold;
    },

    /** 
     * The maximum number of synapses added to a segment during learning. 
     * 
     * @param   maxNewSynapseCount
     */
    setMaxNewSynapseCount: function(maxNewSynapseCount) { // void(int)
        this.maxNewSynapseCount = maxNewSynapseCount;
    },

    /**
     * Returns the maximum number of synapses added to a segment during
     * learning.
     * 
     * @return
     */
    getMaxNewSynapseCount: function() { // int(void)
        return this.maxNewSynapseCount;
    },

    /** 
     * Initial permanence of a new synapse 
     * 
     * @param   
     */
    setInitialPermanence: function(initialPermanence) { // void(double)
        this.initialPermanence = initialPermanence;
    },

    /**
     * Returns the initial permanence setting.
     * @return
     */
    getInitialPermanence: function() { // double(void)
        return this.initialPermanence;
    },

    /**
     * If the permanence value for a synapse
     * is greater than this value, it is said
     * to be connected.
     * 
     * @param connectedPermanence
     */
    setConnectedPermanence: function(connectedPermanence) { // void(double)
        this.connectedPermanence = connectedPermanence;
    },

    /**
     * If the permanence value for a synapse
     * is greater than this value, it is said
     * to be connected.
     * 
     * @return
     */
    getConnectedPermanence: function() { // double(void)
        return this.connectedPermanence;
    },

    /** 
     * Amount by which permanences of synapses
     * are incremented during learning.
     * 
     * @param   permanenceIncrement
     */
    setPermanenceIncrement: function(permanenceIncrement) { // void(double)
        this.permanenceIncrement = permanenceIncrement;
    },

    /** 
     * Amount by which permanences of synapses
     * are incremented during learning.
     * 
     * @param   permanenceIncrement
     */
    getPermanenceIncrement: function() { // double(void)
        return this.permanenceIncrement;
    },

    /** 
     * Amount by which permanences of synapses
     * are decremented during learning.
     * 
     * @param   permanenceDecrement
     */
    setPermanenceDecrement: function(permanenceDecrement) { // void(double)
        this.permanenceDecrement = permanenceDecrement;
    },

    /** 
     * Amount by which permanences of synapses
     * are decremented during learning.
     * 
     * @param   permanenceDecrement
     */
    getPermanenceDecrement: function() { // double(void)
        return this.permanenceDecrement;
    },

    /**
     * Converts a {@link Collection} of {@link Cell}s to a list
     * of cell indexes.
     * 
     * @param cells
     * @return
     */
    asCellIndexes: function(cells) { // List<Integer>(Collection<Cell>)
        var ints = [];
        for (var cell in cells) {
            ints.push(cell.getIndex());
        }

        return ints;
    },

    /**
     * Converts a {@link Collection} of {@link Columns}s to a list
     * of column indexes.
     * 
     * @param columns
     * @return
     */
    asColumnIndexes: function(columns) { // List<Integer>(Collection<Column>)
        var ints = [];
        for (var col in columns) {
            ints.push(col.getIndex());
        }

        return ints;
    },

    /**
     * Returns a list of the {@link Cell}s specified.
     * @param cells		the indexes of the {@link Cell}s to return
     * @return	the specified list of cells
     */
    asCellObjects: function(cells) { // List<Cell>(Collection<Integer>)
        var objs = [];
        for (var i in cells) {
            objs.push(this.cells[i]);
        }
        return objs;
    },

    /**
     * Returns a list of the {@link Column}s specified.
     * @param cols		the indexes of the {@link Column}s to return
     * @return		the specified list of columns
     */
    asColumnObjects: function(cols) { // List<Column>(Collection<Integer>)
        var objs = [];
        for (var i in cols) {
            objs.push(this.memory.getObject(i));
        }
        return objs;
    },

    /**
     * Returns a {@link Set} view of the {@link Column}s specified by 
     * the indexes passed in.
     * 
     * @param indexes		the indexes of the Columns to return
     * @return				a set view of the specified columns
     */
    getColumnSet: function(indexes) { // LinkedHashSet<Column>(int[])
        var retVal = new Set();
        for (var i = 0; i < indexes.length; i++) {
            retVal.add(this.memory.getObject(indexes[i]));
        }
        return retVal;
    },

    /**
     * Returns a {@link List} view of the {@link Column}s specified by 
     * the indexes passed in.
     * 
     * @param indexes		the indexes of the Columns to return
     * @return				a List view of the specified columns
     */
    getColumnList: function(indexes) { // List<Column>(int[])
        var retVal = [];
        for (var i = 0; i < indexes.length; i++) {
            retVal.push(this.memory.getObject(indexes[i]));
        }
        return retVal;
    }
}
>>>>>>> d3b0f988
<|MERGE_RESOLUTION|>--- conflicted
+++ resolved
@@ -6,8 +6,8 @@
  * In the separation of data from logic, this class represents the data/state. 
  */
 
-var util = require('../cipun/util.js');
 var MersenneTwister = require('../nupic.util/MersenneTwister.js');
+var util            = require('../cipun/util.js');
 
 var Connections = function() {
     /////////////////////////////////////// Spatial Pooler Vars ///////////////////////////////////////////
@@ -27,8 +27,8 @@
     this.maxBoost = 10.0; // double
     this.spVerbosity = 0; // int
 
-    this.numInputs = 1; //product of input dimensions	// int
-    this.numColumns = 1; //product of column dimensions	// int
+    this.numInputs = 1; //product of input dimensions   // int
+    this.numColumns = 1; //product of column dimensions // int
 
     //Extra parameter settings
     this.synPermMin = 0.0; // double
@@ -70,7 +70,7 @@
      * information is readily available from 'connectedSynapses', it is
      * stored separately for efficiency purposes.
      */
-    this.connectedCounts = null; // SparseBinaryMatrix	
+    this.connectedCounts = null; // SparseBinaryMatrix  
     /**
      * The inhibition radius determines the size of a column's local
      * neighborhood. of a column. A cortical column must overcome the overlap
@@ -236,7 +236,7 @@
 
     /**
      * Returns the {@link Cell} specified by the index passed in.
-     * @param index		of the specified cell to return.
+     * @param index     of the specified cell to return.
      * @return
      */
     getCell: function(index) { // Cell(int)
@@ -263,7 +263,7 @@
      * Returns an array containing the {@link Cell}s specified
      * by the passed in indexes.
      * 
-     * @param cellIndexes	indexes of the Cells to return
+     * @param cellIndexes   indexes of the Cells to return
      * @return
      */
     getCells: function(cellIndexes) { // Cell[](int[])
@@ -278,7 +278,7 @@
      * Returns a {@link LinkedHashSet} containing the {@link Cell}s specified
      * by the passed in indexes.
      * 
-     * @param cellIndexes	indexes of the Cells to return
+     * @param cellIndexes   indexes of the Cells to return
      * @return
      */
     getCellSet: function(cellIndexes) { // LinkedHashSet<Cell>(int[])
@@ -514,7 +514,7 @@
     /**
      * Sets the array holding the random noise added to proximal dendrite overlaps.
      * 
-     * @param tieBreaker	random values to help break ties
+     * @param tieBreaker    random values to help break ties
      */
     setTieBreaker: function(tieBreaker) { // void(double[])
         this.tieBreaker = tieBreaker;
@@ -549,997 +549,6 @@
      * @return  the configured global inhibition flag
      * @see {@link #setGlobalInhibition(boolean)}
      */
-<<<<<<< HEAD
-    getGlobalInhibition: function() {	// boolean(void)
-	    return this.globalInhibition;
-	},
-
-	/**
-	 * The desired density of active columns within a local
-	 * inhibition area (the size of which is set by the
-	 * internally calculated inhibitionRadius, which is in
-	 * turn determined from the average size of the
-	 * connected potential pools of all columns). The
-	 * inhibition logic will insure that at most N columns
-	 * remain ON within a local inhibition area, where N =
-	 * localAreaDensity * (total number of columns in
-	 * inhibition area).
-	 * 
-	 * @param localAreaDensity
-	 */
-	setLocalAreaDensity: function(localAreaDensity) {	// void(double)
-	    this.localAreaDensity = localAreaDensity;
-	},
-	    
-	/**
-	 * Returns the configured local area density
-	 * @return  the configured local area density
-	 * @see {@link #setLocalAreaDensity(double)}
-	 */
-	getLocalAreaDensity: function() {	// double(void)
-	    return this.localAreaDensity;
-	},
-
-	/**
-	 * An alternate way to control the density of the active
-	 * columns. If numActivePerInhArea is specified then
-	 * localAreaDensity must be less than 0, and vice versa.
-	 * When using numActivePerInhArea, the inhibition logic
-	 * will insure that at most 'numActivePerInhArea'
-	 * columns remain ON within a local inhibition area (the
-	 * size of which is set by the internally calculated
-	 * inhibitionRadius, which is in turn determined from
-	 * the average size of the connected receptive fields of
-	 * all columns). When using this method, as columns
-	 * learn and grow their effective receptive fields, the
-	 * inhibitionRadius will grow, and hence the net density
-	 * of the active columns will *decrease*. This is in
-	 * contrast to the localAreaDensity method, which keeps
-	 * the density of active columns the same regardless of
-	 * the size of their receptive fields.
-	 * 
-	 * @param numActiveColumnsPerInhArea
-	 */
-	setNumActiveColumnsPerInhArea: function(numActiveColumnsPerInhArea) {	// void(double)
-	    this.numActiveColumnsPerInhArea = numActiveColumnsPerInhArea;
-	},
-	    
-	/**
-	 * Returns the configured number of active columns per
-	 * inhibition area.
-	 * @return  the configured number of active columns per
-	 * inhibition area.
-	 * @see {@link #setNumActiveColumnsPerInhArea(double)}
-	 */
-	getNumActiveColumnsPerInhArea: function() {	// double(void)
-	    return this.numActiveColumnsPerInhArea;
-	},
-
-	/**
-	 * This is a number specifying the minimum number of
-	 * synapses that must be on in order for a columns to
-	 * turn ON. The purpose of this is to prevent noise
-	 * input from activating columns. Specified as a percent
-	 * of a fully grown synapse.
-	 * 
-	 * @param stimulusThreshold
-	 */
-	setStimulusThreshold: function(stimulusThreshold) {	// void(double)
-	    this.stimulusThreshold = stimulusThreshold;
-	},
-	    
-	/**
-	 * Returns the stimulus threshold
-	 * @return  the stimulus threshold
-	 * @see {@link #setStimulusThreshold(double)}
-	 */
-	getStimulusThreshold: function() {	// double(void)
-	    return this.stimulusThreshold;
-	},
-
-	/**
-	 * The amount by which an inactive synapse is
-	 * decremented in each round. Specified as a percent of
-	 * a fully grown synapse.
-	 * 
-	 * @param synPermInactiveDec
-	 */
-	setSynPermInactiveDec: function(synPermInactiveDec) {	// void(double)
-	    this.synPermInactiveDec = synPermInactiveDec;
-	},
-	    
-	/**
-	 * Returns the synaptic permanence inactive decrement.
-	 * @return  the synaptic permanence inactive decrement.
-	 * @see {@link #setSynPermInactiveDec(double)}
-	 */
-	getSynPermInactiveDec: function() {	// double(void)
-	    return this.synPermInactiveDec;
-	},
-
-	/**
-	 * The amount by which an active synapse is incremented
-	 * in each round. Specified as a percent of a
-	 * fully grown synapse.
-	 * 
-	 * @param synPermActiveInc
-	 */
-	setSynPermActiveInc: function(synPermActiveInc) {	// void(double)
-	    this.synPermActiveInc = synPermActiveInc;
-	},
-	    
-	/**
-	 * Returns the configured active permanence increment
-	 * @return the configured active permanence increment
-	 * @see {@link #setSynPermActiveInc(double)}
-	 */
-	getSynPermActiveInc: function() {	// double(void)
-	    return this.synPermActiveInc;
-	},
-
-	/**
-	 * The default connected threshold. Any synapse whose
-	 * permanence value is above the connected threshold is
-	 * a "connected synapse", meaning it can contribute to
-	 * the cell's firing.
-	 * 
-	 * @param minPctOverlapDutyCycle
-	 */
-	setSynPermConnected: function(synPermConnected) {	// void(double)
-	    this.synPermConnected = synPermConnected;
-	},
-	    
-	/**
-	 * Returns the synapse permanence connected threshold
-	 * @return the synapse permanence connected threshold
-	 * @see {@link #setSynPermConnected(double)}
-	 */
-	getSynPermConnected: function() {	// double(void)
-	    return this.synPermConnected;
-	},
-	    
-	/**
-	 * Sets the stimulus increment for synapse permanences below 
-	 * the measured threshold.
-	 * @param stim
-	 */
-	setSynPermBelowStimulusInc: function(stim) {	// void(double)
-	  	this.synPermBelowStimulusInc = stim;
-	},
-	    
-	/**
-	 * Returns the stimulus increment for synapse permanences below 
-	 * the measured threshold.
-	 * 
-	 * @return
-	 */
-	getSynPermBelowStimulusInc: function() {	// double(void)
-	        return this.synPermBelowStimulusInc;
-	},
-	    
-	/**
-	 * A number between 0 and 1.0, used to set a floor on
-	 * how often a column should have at least
-	 * stimulusThreshold active inputs. Periodically, each
-	 * column looks at the overlap duty cycle of
-	 * all other columns within its inhibition radius and
-	 * sets its own internal minimal acceptable duty cycle
-	 * to: minPctDutyCycleBeforeInh * max(other columns'
-	 * duty cycles).
-	 * On each iteration, any column whose overlap duty
-	 * cycle falls below this computed value will  get
-	 * all of its permanence values boosted up by
-	 * synPermActiveInc. Raising all permanences in response
-	 * to a sub-par duty cycle before  inhibition allows a
-	 * cell to search for new inputs when either its
-	 * previously learned inputs are no longer ever active,
-	 * or when the vast majority of them have been
-	 * "hijacked" by other columns.
-	 * 
-	 * @param minPctOverlapDutyCycle
-	 */
-	setMinPctOverlapDutyCycles: function(minPctOverlapDutyCycle) {	// void(double)
-	        this.minPctOverlapDutyCycles = minPctOverlapDutyCycle;
-	},
-	    
-	/**
-	 * {@see #setMinPctOverlapDutyCycles(double)}
-	 * @return
-	 */
-	getMinPctOverlapDutyCycles: function() {	// double(void)
-	    return this.minPctOverlapDutyCycles;
-	},
-
-	/**
-	 * A number between 0 and 1.0, used to set a floor on
-	 * how often a column should be activate.
-	 * Periodically, each column looks at the activity duty
-	 * cycle of all other columns within its inhibition
-	 * radius and sets its own internal minimal acceptable
-	 * duty cycle to:
-	 *   minPctDutyCycleAfterInh *
-	 *   max(other columns' duty cycles).
-	 * On each iteration, any column whose duty cycle after
-	 * inhibition falls below this computed value will get
-	 * its internal boost factor increased.
-	 * 
-	 * @param minPctActiveDutyCycle
-	 */
-	setMinPctActiveDutyCycles: function(minPctActiveDutyCycle) {	// void(double)
-	    this.minPctActiveDutyCycles = minPctActiveDutyCycle;
-	},
-	    
-	/**
-	 * Returns the minPctActiveDutyCycle
-	 * @return  the minPctActiveDutyCycle
-	 * @see {@link #setMinPctActiveDutyCycle(double)}
-	 */
-	getMinPctActiveDutyCycles: function() {	// double(void)
-	    return this.minPctActiveDutyCycles;
-	},
-
-	/**
-	 * The period used to calculate duty cycles. Higher
-	 * values make it take longer to respond to changes in
-	 * boost or synPerConnectedCell. Shorter values make it
-	 * more unstable and likely to oscillate.
-	 * 
-	 * @param dutyCyclePeriod
-	 */
-	setDutyCyclePeriod: function(dutyCyclePeriod) {	// void(int)
-	    this.dutyCyclePeriod = dutyCyclePeriod;
-	},
-	    
-	/**
-	 * Returns the configured duty cycle period
-	 * @return  the configured duty cycle period
-	 * @see {@link #setDutyCyclePeriod(double)}
-	 */
-	getDutyCyclePeriod: function() {	// int(void)
-	    return this.dutyCyclePeriod;
-	},
-
-	/**
-	 * The maximum overlap boost factor. Each column's
-	 * overlap gets multiplied by a boost factor
-	 * before it gets considered for inhibition.
-	 * The actual boost factor for a column is number
-	 * between 1.0 and maxBoost. A boost factor of 1.0 is
-	 * used if the duty cycle is >= minOverlapDutyCycle,
-	 * maxBoost is used if the duty cycle is 0, and any duty
-	 * cycle in between is linearly extrapolated from these
-	 * 2 end points.
-	 * 
-	 * @param maxBoost
-	 */
-	setMaxBoost: function(maxBoost) {	// void(double)
-	    this.maxBoost = maxBoost;
-	},
-	    
-	/**
-	 * Returns the max boost
-	 * @return  the max boost
-	 * @see {@link #setMaxBoost(double)}
-	 */
-	getMaxBoost: function() {	// double(void)
-	    return this.maxBoost;
-	},
-	    
-	/**
-	 * spVerbosity level: 0, 1, 2, or 3
-	 * 
-	 * @param spVerbosity
-	 */
-	setSpVerbosity: function(spVerbosity) {	// void(int)
-	    this.spVerbosity = spVerbosity;
-	},
-	    
-	/**
-	 * Returns the verbosity setting.
-	 * @return  the verbosity setting.
-	 * @see {@link #setSpVerbosity(int)}
-	 */
-	getSpVerbosity: function() {	// int(void)
-	    return this.spVerbosity;
-	},
-
-	/**
-	 * Sets the synPermTrimThreshold
-	 * @param threshold
-	 */
-	setSynPermTrimThreshold: function(threshold) {	// void(double)
-	    this.synPermTrimThreshold = threshold;
-	},
-	    
-	/**
-	 * Returns the synPermTrimThreshold
-	 * @return
-	 */
-	getSynPermTrimThreshold: function() {	// double(void)
-	    return this.synPermTrimThreshold;
-	},
-	    
-	/**
-	 * Sets the {@link SparseObjectMatrix} which holds the mapping
-	 * of column indexes to their lists of potential inputs. 
-	 * 
-	 * @param pools		{@link SparseObjectMatrix} which holds the pools.
-	 */
-	setPotentialPools: function(pools) {	// void(SparseObjectMatrix<Pool>)
-	    this.potentialPools = pools;
-	},
-	    
-	/**
-	 * Returns the {@link SparseObjectMatrix} which holds the mapping
-	 * of column indexes to their lists of potential inputs.
-	 * @return	the potential pools
-	 */
-	getPotentialPools: function() {	// SparseObjectMatrix<Pool>(void)
-	    return this.potentialPools;
-	},
-	    
-	/**
-	 * 
-	 * @return
-	 */
-	getSynPermMin: function() {	// double(void)
-	    return this.synPermMin;
-	},
-	    
-	/**
-	 * 
-	 * @return
-	 */
-	getSynPermMax: function() {	// double(void)
-	    return this.synPermMax;
-	},
-	    
-	/**
-	 * Returns the output setting for verbosity
-	 * @return
-	 */
-	getVerbosity: function() {	// int(void)
-	    return this.spVerbosity;
-	},
-	    
-	/**
-	 * Returns the version number
-	 * @return
-	 */
-	getVersion: function() {	// double(void)
-	    return this.version;
-	},
-	    
-	/**
-	 * Returns the overlap duty cycles.
-	 * @return
-	 */
-	getOverlapDutyCycles: function() {	// double[](void)
-		return this.overlapDutyCycles;
-	},
-
-	setOverlapDutyCycles: function(overlapDutyCycles) {	// void(double[])
-		this.overlapDutyCycles = overlapDutyCycles;
-	},
-
-	/**
-	 * Returns the dense (size=numColumns) array of duty cycle stats. 
-	 * @return	the dense array of active duty cycle values.
-	 */
-	getActiveDutyCycles: function() {	// double[](void)
-		return this.activeDutyCycles;
-	},
-
-	/**
-	 * Sets the dense (size=numColumns) array of duty cycle stats. 
-	 * @param activeDutyCycles
-	 */
-	setActiveDutyCycles: function(activeDutyCycles) {	// void(double[])
-		this.activeDutyCycles = activeDutyCycles;
-	},
-		
-	/**
-	 * Applies the dense array values which aren't -1 to the array containing
-	 * the active duty cycles of the column corresponding to the index specified.
-	 * The length of the specified array must be as long as the configured number
-	 * of columns of this {@code Connections}' column configuration.
-	 * 
-	 * @param	denseActiveDutyCycles	a dense array containing values to set.
-	 */
-	updateActiveDutyCycles: function(denseActiveDutyCycles) {	// void(double[])
-		for(var i=0; i<denseActiveDutyCycles.length; i++) {
-			if(denseActiveDutyCycles[i] != -1) {
-				activeDutyCycles[i] = denseActiveDutyCycles[i];
-			}
-		}
-	},
-
-	getMinOverlapDutyCycles: function() {	// double[](void)
-		return this.minOverlapDutyCycles;
-	},
-
-	setMinOverlapDutyCycles: function(minOverlapDutyCycles) {	// void(double[])
-		this.minOverlapDutyCycles = minOverlapDutyCycles;
-	},
-
-	getMinActiveDutyCycles: function() {	// double[](void)
-		return this.minActiveDutyCycles;
-	},
-
-	setMinActiveDutyCycles: function(minActiveDutyCycles) {	// void(double[])
-		this.minActiveDutyCycles = minActiveDutyCycles;
-	},
-
-	getBoostFactors: function() {	// double[](void)
-		return this.boostFactors;
-	},
-
-	setBoostFactors: function(boostFactors) {	// void(double[])
-		this.boostFactors = boostFactors;
-	},
-		
-	/**
-	 * Returns the current count of {@link Synapse}s for {@link ProximalDendrite}s.
-	 * @return
-	 */
-	getProxSynCount: function() {	// int(void)
-		return this.proximalSynapseCounter;
-	},
-
-	/**
-	 * High verbose output useful for debugging
-	 */
-	printParameters: function() {	// void(void)
-	        console.log("------------ SpatialPooler Parameters ------------------");
-	        console.log("numInputs                  = " + getNumInputs());
-	        console.log("numColumns                 = " + getNumColumns());
-	        console.log("columnDimensions           = " + getColumnDimensions());
-	        console.log("numActiveColumnsPerInhArea = " + getNumActiveColumnsPerInhArea());
-	        console.log("potentialPct               = " + getPotentialPct());
-	        console.log("globalInhibition           = " + getGlobalInhibition());
-	        console.log("localAreaDensity           = " + getLocalAreaDensity());
-	        console.log("stimulusThreshold          = " + getStimulusThreshold());
-	        console.log("synPermActiveInc           = " + getSynPermActiveInc());
-	        console.log("synPermInactiveDec         = " + getSynPermInactiveDec());
-	        console.log("synPermConnected           = " + getSynPermConnected());
-	        console.log("minPctOverlapDutyCycle     = " + getMinPctOverlapDutyCycles());
-	        console.log("minPctActiveDutyCycle      = " + getMinPctActiveDutyCycles());
-	        console.log("dutyCyclePeriod            = " + getDutyCyclePeriod());
-	        console.log("maxBoost                   = " + getMaxBoost());
-	        console.log("spVerbosity                = " + getSpVerbosity());
-	        console.log("version                    = " + getVersion());
-	},
-	    
-	/////////////////////////////// Temporal Memory //////////////////////////////
-	    
-	/**
-	 * Returns the current {@link Set} of active {@link Cell}s
-	 * 
-	 * @return  the current {@link Set} of active {@link Cell}s
-	 */
-	getActiveCells: function() {	// Set<Cell>(void)
-	    return this.activeCells;
-	},
-	    
-	/**
-	 * Sets the current {@link Set} of active {@link Cell}s
-	 * @param cells
-	 */
-	setActiveCells: function(cells) {	// void(Set<Cell>)
-		this.activeCells = cells;
-	},
-	    
-	/**
-	 * Returns the current {@link Set} of winner cells
-	 * 
-	 * @return  the current {@link Set} of winner cells
-	 */
-	getWinnerCells: function() {	// Set<Cell>(void)
-	    return this.winnerCells;
-	},
-	    
-	/**
-	 * Sets the current {@link Set} of winner {@link Cells}s
-	 * @param cells
-	 */
-	setWinnerCells: function(cells) {	// void(Set<Cell>)
-	    this.winnerCells = cells;
-	},
-	    
-	/**
-	 * Returns the {@link Set} of predictive cells.
-	 * @return
-	 */
-	getPredictiveCells: function() {	// Set<Cell>(void)
-	    return this.predictiveCells;
-	},
-	    
-	/**
-	 * Sets the current {@link Set} of predictive {@link Cell}s
-	 * @param cells
-	 */
-	setPredictiveCells: function(cells) {	// void(Set<Cell>)
-	    this.predictiveCells = cells;
-	},
-	    
-	/**
-	 * Returns the current {@link Set} of predicted columns
-	 * 
-	 * @return  the current {@link Set} of predicted columns
-	 */
-	getPredictedColumns: function() {	// Set<Column>(void)
-	    return this.predictedColumns;
-	},
-	    
-	/**
-	 * Sets the {@link Set} of predictedColumns
-	 * @param columns
-	 */
-	setPredictedColumns: function(columns) {	// void(Set<Column>)
-	    this.predictedColumns = columns;
-	},
-	    
-	/**
-	 * Returns the Set of learning {@link DistalDendrite}s
-	 * @return
-	 */
-	getLearningSegments: function() {	// Set<DistalDendrite>(void)
-	    return this.learningSegments;
-	},
-	    
-	/**
-	 * Sets the {@link Set} of learning segments
-	 * @param segments
-	 */
-	setLearningSegments: function(segments) {	// void(Set<DistalDendrite>)
-	    this.learningSegments = segments;
-	},
-	    
-	/**
-	 * Returns the Set of active {@link DistalDendrite}s
-	 * @return
-	 */
-	getActiveSegments: function() {	// Set<DistalDendrite>(void)
-	    return this.activeSegments;
-	},
-	    
-	/**
-	 * Sets the {@link Set} of active {@link Segment}s
-	 * @param segments
-	 */
-	setActiveSegments: function(segments) {	// void(Set<DistalDendrite>)
-	    this.activeSegments = segments;
-	},
-	    
-	/**
-	 * Returns the mapping of Segments to active synapses in t-1
-	 * @return
-	 */
-	getActiveSynapsesForSegment: function() {	// Map<DistalDendrite, Set<Synapse>>(void)
-	    return this.activeSynapsesForSegment;
-	},
-	    
-	/**
-	 * Sets the mapping of {@link Segment}s to active {@link Synapse}s
-	 * @param syns
-	 */
-	setActiveSynapsesForSegment: function(syns) {	// void(Map<DistalDendrite, Set<Synapse>>)
-	    this.activeSynapsesForSegment = syns;
-	},
-	    
-	/**
-	 * Returns the mapping of {@link Cell}s to their reverse mapped 
-	 * {@link Synapse}s.
-	 * 
-	 * @param cell      the {@link Cell} used as a key.
-	 * @return          the mapping of {@link Cell}s to their reverse mapped 
-	 *                  {@link Synapse}s.   
-	 */
-	getReceptorSynapses: function(cell) {	// Set<Synapse>(Cell)
-    	if (util.isNullOrUndefined(cell)) {
-            throw new Error("Illegal Argument: Cell was null, undefined or empty.");
-    	}
-	        
-	    if (util.isNullOrUndefined(this.receptorSynapses)) {
-	        this.receptorSynapses = new Map();
-	    }
-	        
-	    var retVal = this.receptorSynapses.get(cell);
-	    if (util.isNullOrUndefined(retVal)) {
-	    	retVal = new Set();
-	        this.receptorSynapses.set(cell, retVal);
-	    }
-	        
-	    return retVal;
-	},
-	    
-	/**
-	 * Returns the mapping of {@link Cell}s to their {@link DistalDendrite}s.
-	 * 
-	 * @param cell      the {@link Cell} used as a key.
-	 * @return          the mapping of {@link Cell}s to their {@link DistalDendrite}s.
-	 */
-	getSegments: function(cell) {	// List<DistalDendrite>(Cell) 
-	    if (util.isNullOrUndefined(cell)) {
-	        throw new Error("Illegal Argument: Cell was null, undefined or empty.");
-	    }
-	        
-	    if (util.isNullOrUndefined(this.segments)) {
-	        this.segments = new Map();
-	    }
-	        
-	    var retVal = this.segments.get(cell);
-	    if (util.isNullOrUndefined(retVal)) {
-	    	retVal = [];
-	        this.segments.set(cell, retVal);
-	    }
-	        
-	    return retVal;
-	},
-	    
-	/**
-	 * Returns the mapping of {@link DistalDendrite}s to their {@link Synapse}s.
-	 * 
-	 * @param segment   the {@link DistalDendrite} used as a key.
-	 * @return          the mapping of {@link DistalDendrite}s to their {@link Synapse}s.
-	 */
-	getSynapses: function(segment) {	// List<Synapse>(DistalDendrite)
-	    if(util.isNullOrUndefined(segment)) {
-	        throw new Error("Illegal Argument: Segment was null, undefined or empty.");
-	    }
-	        
-	    if (util.isNullOrUndefined(this.synapses)) {
-	        this.synapses = new Map();
-	    }
-	        
-	    var retVal = this.synapses.get(segment);
-	    if (util.isNullOrUndefined(retVal)) {
-	    	retVal = [];
-	        this.synapses.set(segment, retVal);
-	    }
-	        
-	    return retVal;
-	 },
-	    
-	    /**
-	     * Returns the mapping of {@link ProximalDendrite}s to their {@link Synapse}s.
-	     * 
-	     * @param segment   the {@link ProximalDendrite} used as a key.
-	     * @return          the mapping of {@link ProximalDendrite}s to their {@link Synapse}s.
-	     */
-	    /*
-	 	public List<Synapse> getSynapses(ProximalDendrite segment) {	// List<Synapse>(ProximalDendrite)
-	    	if(segment == null) {
-	            throw new IllegalArgumentException("Segment was null");
-	        }
-	    	
-	    	if(synapses == null) {
-	            synapses = new LinkedHashMap<Segment, List<Synapse>>();
-	        }
-	        
-	        List<Synapse> retVal = null;
-	        if((retVal = synapses.get(segment)) == null) {
-	            synapses.put(segment, retVal = new ArrayList<Synapse>());
-	        }
-	        
-	        return retVal;
-	    }
-	    */
-	    
-	/**
-	 * Returns the column at the specified index.
-	 * @param index
-	 * @return
-	 */
-	getColumn: function(index) {	// Column(int)
-	    return this.memory.getObject(index);
-	},
-	    
-	/**
-	 * Sets the number of {@link Column}.
-	 * 
-	 * @param columnDimensions
-	 */
-	setColumnDimensions: function(columnDimensions) {	// void(int[])
-	    this.columnDimensions = columnDimensions;
-	},
-	    
-	/**
-	 * Gets the number of {@link Column}.
-	 * 
-	 * @return columnDimensions
-	 */
-	getColumnDimensions: function() {	// int[](void)
-	    return this.columnDimensions;
-	},
-	    
-	/**
-	 * A list representing the dimensions of the input
-	 * vector. Format is [height, width, depth, ...], where
-	 * each value represents the size of the dimension. For a
-	 * topology of one dimension with 100 inputs use 100, or
-	 * [100]. For a two dimensional topology of 10x5 use
-	 * [10,5].
-	 * 
-	 * @param inputDimensions
-	 */
-	setInputDimensions: function(inputDimensions) {	// void(int[])
-	    this.inputDimensions = inputDimensions;
-	},
-	    
-	/**
-	 * Returns the configured input dimensions
-	 *
-	 * @return the configured input dimensions
-	 * @see {@link #setInputDimensions(int[])}
-	 */
-	getInputDimensions: function() {	// int[](void)
-	    return this.inputDimensions;
-	},
-
-	/**
-	 * Sets the number of {@link Cell}s per {@link Column}
-	 * @param cellsPerColumn
-	 */
-	setCellsPerColumn: function(cellsPerColumn) {	// void(int)
-	    this.cellsPerColumn = cellsPerColumn;
-	},
-	    
-	/**
-	 * Gets the number of {@link Cells} per {@link Column}.
-	 * 
-	 * @return cellsPerColumn
-	 */
-	getCellsPerColumn: function() {	// int(void)
-	    return this.cellsPerColumn;
-	},
-
-	/**
-	 * Sets the activation threshold.
-	 * 
-	 * If the number of active connected synapses on a segment 
-	 * is at least this threshold, the segment is said to be active.
-	 * 
-	 * @param activationThreshold
-	 */
-	setActivationThreshold: function(activationThreshold) {	// void(int)
-	    this.activationThreshold = activationThreshold;
-	},
-	    
-	/**
-	 * Returns the activation threshold.
-	 * @return
-	 */
-	getActivationThreshold: function() {	// int(void)
-	    return this.activationThreshold;
-	},
-
-	/**
-	 * Radius around cell from which it can
-	 * sample to form distal dendrite connections.
-	 * 
-	 * @param   learningRadius
-	 */
-	setLearningRadius: function(learningRadius) {	// void(int)
-	    this.learningRadius = learningRadius;
-	},
-	    
-	/**
-	 * Returns the learning radius.
-	 * @return
-	 */
-	getLearningRadius: function() {	// int(void)
-	    return this.learningRadius;
-	},
-
-	/**
-	 * If the number of synapses active on a segment is at least this
-	 * threshold, it is selected as the best matching
-	 * cell in a bursting column.
-	 * 
-	 * @param   minThreshold
-	 */
-	setMinThreshold: function(minThreshold) {	// void(int)
-	    this.minThreshold = minThreshold;
-	},
-	    
-	/**
-	 * Returns the minimum threshold of active synapses to be picked as best.
-	 * @return
-	 */
-	getMinThreshold: function() {	// int(void)
-	    return this.minThreshold;
-	},
-
-	/** 
-	 * The maximum number of synapses added to a segment during learning. 
-	 * 
-	 * @param   maxNewSynapseCount
-	 */
-	setMaxNewSynapseCount: function(maxNewSynapseCount) {	// void(int)
-	    this.maxNewSynapseCount = maxNewSynapseCount;
-	},
-	    
-	/**
-	 * Returns the maximum number of synapses added to a segment during
-	 * learning.
-	 * 
-	 * @return
-	 */
-	getMaxNewSynapseCount: function() {	// int(void)
-	    return this.maxNewSynapseCount;
-	},
-
-	/** 
-	 * Initial permanence of a new synapse 
-	 * 
-	 * @param   
-	 */
-	setInitialPermanence: function(initialPermanence) {	// void(double)
-	    this.initialPermanence = initialPermanence;
-	},
-	    
-	/**
-	 * Returns the initial permanence setting.
-	 * @return
-	 */
-	getInitialPermanence: function() {	// double(void)
-	    return this.initialPermanence;
-	},
-	    
-	/**
-	 * If the permanence value for a synapse
-	 * is greater than this value, it is said
-	 * to be connected.
-	 * 
-	 * @param connectedPermanence
-	 */
-	setConnectedPermanence: function(connectedPermanence) {	// void(double)
-	    this.connectedPermanence = connectedPermanence;
-	},
-	    
-	/**
-	 * If the permanence value for a synapse
-	 * is greater than this value, it is said
-	 * to be connected.
-	 * 
-	 * @return
-	 */
-	getConnectedPermanence: function() {	// double(void)
-	    return this.connectedPermanence;
-	},
-
-	/** 
-	 * Amount by which permanences of synapses
-	 * are incremented during learning.
-	 * 
-	 * @param   permanenceIncrement
-	 */
-	setPermanenceIncrement: function(permanenceIncrement) {	// void(double)
-	    this.permanenceIncrement = permanenceIncrement;
-	},
-	    
-	/** 
-	 * Amount by which permanences of synapses
-	 * are incremented during learning.
-	 * 
-	 * @param   permanenceIncrement
-	 */
-	getPermanenceIncrement: function() {	// double(void)
-	    return this.permanenceIncrement;
-	},
-
-	/** 
-	 * Amount by which permanences of synapses
-	 * are decremented during learning.
-	 * 
-	 * @param   permanenceDecrement
-	 */
-	setPermanenceDecrement: function(permanenceDecrement) {	// void(double)
-	    this.permanenceDecrement = permanenceDecrement;
-	},
-	    
-	/** 
-	 * Amount by which permanences of synapses
-	 * are decremented during learning.
-	 * 
-	 * @param   permanenceDecrement
-	 */
-	getPermanenceDecrement: function() {	// double(void)
-	    return this.permanenceDecrement;
-	},
-	    
-	/**
-	 * Converts a {@link Collection} of {@link Cell}s to a list
-	 * of cell indexes.
-	 * 
-	 * @param cells
-	 * @return
-	 */
-	asCellIndexes: function(cells) {	// List<Integer>(Collection<Cell>)
-	    var ints = [];
-	    for (var cell in cells) {
-	        ints.push(cell.getIndex());
-	    }
-	        
-	    return ints;
-	},
-	    
-	/**
-	 * Converts a {@link Collection} of {@link Columns}s to a list
-	 * of column indexes.
-	 * 
-	 * @param columns
-	 * @return
-	 */
-	asColumnIndexes: function(columns) {	// List<Integer>(Collection<Column>)
-	    var ints = [];
-	    for (var col in columns) {
-	        ints.push(col.getIndex());
-	    }
-	        
-	    return ints;
-	},
-	    
-	/**
-	 * Returns a list of the {@link Cell}s specified.
-	 * @param cells		the indexes of the {@link Cell}s to return
-	 * @return	the specified list of cells
-	 */
-	asCellObjects: function(cells) {	// List<Cell>(Collection<Integer>)
-	    var objs = [];
-	    for (var i in cells) {
-	        objs.push(this.cells[i]);
-	    }
-	    return objs;
-	},
-	    
-	/**
-	 * Returns a list of the {@link Column}s specified.
-	 * @param cols		the indexes of the {@link Column}s to return
-	 * @return		the specified list of columns
-	 */
-	asColumnObjects: function(cols) {	// List<Column>(Collection<Integer>)
-	    var objs = [];
-	    for (var i in cols) {
-	        objs.push(this.memory.getObject(i));
-	    }
-	    return objs;
-	},
-	    
-	/**
-	 * Returns a {@link Set} view of the {@link Column}s specified by 
-	 * the indexes passed in.
-	 * 
-	 * @param indexes		the indexes of the Columns to return
-	 * @return				a set view of the specified columns
-	 */
-	getColumnSet: function(indexes) {	// LinkedHashSet<Column>(int[])
-	    var retVal = new Set();
-	    for (var i=0; i<indexes.length; i++) {
-	    	retVal.add(this.memory.getObject(indexes[i]));
-	    }
-	    return retVal;
-	},
-	    
-	/**
-	 * Returns a {@link List} view of the {@link Column}s specified by 
-	 * the indexes passed in.
-	 * 
-	 * @param indexes		the indexes of the Columns to return
-	 * @return				a List view of the specified columns
-	 */
-	getColumnList: function(indexes) {	// List<Column>(int[])
-	 	var retVal = [];
-	   	for (var i=0; i<indexes.length; i++) {
-	   		retVal.push(this.memory.getObject(indexes[i]));
-	   	}
-	   	return retVal;
-	}
-}
-
-module.exports = Connections;
-=======
     getGlobalInhibition: function() { // boolean(void)
         return this.globalInhibition;
     },
@@ -1853,7 +862,7 @@
      * Sets the {@link SparseObjectMatrix} which holds the mapping
      * of column indexes to their lists of potential inputs. 
      * 
-     * @param pools		{@link SparseObjectMatrix} which holds the pools.
+     * @param pools     {@link SparseObjectMatrix} which holds the pools.
      */
     setPotentialPools: function(pools) { // void(SparseObjectMatrix<Pool>)
         this.potentialPools = pools;
@@ -1862,7 +871,7 @@
     /**
      * Returns the {@link SparseObjectMatrix} which holds the mapping
      * of column indexes to their lists of potential inputs.
-     * @return	the potential pools
+     * @return  the potential pools
      */
     getPotentialPools: function() { // SparseObjectMatrix<Pool>(void)
         return this.potentialPools;
@@ -1914,7 +923,7 @@
 
     /**
      * Returns the dense (size=numColumns) array of duty cycle stats. 
-     * @return	the dense array of active duty cycle values.
+     * @return  the dense array of active duty cycle values.
      */
     getActiveDutyCycles: function() { // double[](void)
         return this.activeDutyCycles;
@@ -1934,7 +943,7 @@
      * The length of the specified array must be as long as the configured number
      * of columns of this {@code Connections}' column configuration.
      * 
-     * @param	denseActiveDutyCycles	a dense array containing values to set.
+     * @param   denseActiveDutyCycles   a dense array containing values to set.
      */
     updateActiveDutyCycles: function(denseActiveDutyCycles) { // void(double[])
         for (var i = 0; i < denseActiveDutyCycles.length; i++) {
@@ -2448,8 +1457,8 @@
 
     /**
      * Returns a list of the {@link Cell}s specified.
-     * @param cells		the indexes of the {@link Cell}s to return
-     * @return	the specified list of cells
+     * @param cells     the indexes of the {@link Cell}s to return
+     * @return  the specified list of cells
      */
     asCellObjects: function(cells) { // List<Cell>(Collection<Integer>)
         var objs = [];
@@ -2461,8 +1470,8 @@
 
     /**
      * Returns a list of the {@link Column}s specified.
-     * @param cols		the indexes of the {@link Column}s to return
-     * @return		the specified list of columns
+     * @param cols      the indexes of the {@link Column}s to return
+     * @return      the specified list of columns
      */
     asColumnObjects: function(cols) { // List<Column>(Collection<Integer>)
         var objs = [];
@@ -2476,8 +1485,8 @@
      * Returns a {@link Set} view of the {@link Column}s specified by 
      * the indexes passed in.
      * 
-     * @param indexes		the indexes of the Columns to return
-     * @return				a set view of the specified columns
+     * @param indexes       the indexes of the Columns to return
+     * @return              a set view of the specified columns
      */
     getColumnSet: function(indexes) { // LinkedHashSet<Column>(int[])
         var retVal = new Set();
@@ -2491,8 +1500,8 @@
      * Returns a {@link List} view of the {@link Column}s specified by 
      * the indexes passed in.
      * 
-     * @param indexes		the indexes of the Columns to return
-     * @return				a List view of the specified columns
+     * @param indexes       the indexes of the Columns to return
+     * @return              a List view of the specified columns
      */
     getColumnList: function(indexes) { // List<Column>(int[])
         var retVal = [];
@@ -2502,4 +1511,5 @@
         return retVal;
     }
 }
->>>>>>> d3b0f988
+
+module.exports = Connections;