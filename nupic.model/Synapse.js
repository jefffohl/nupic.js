/**
 * Represents a connection with varying strength which when above 
 * a configured threshold represents a valid connection. 
 * 
 * IMPORTANT: 	For DistalDendrites, there is only one synapse per pool, so the
 * 				synapse's index doesn't really matter (in terms of tracking its
 * 				order within the pool. In that case, the index is a global counter
 * 				of all distal dendrite synapses.
 * 
 * 				For ProximalDendrites, there are many synapses within a pool, and in
 * 				that case, the index specifies the synapse's sequence order within
 * 				the pool object, and may be referenced by that index.
 *    
 * 
 * @author Chetan Surpur
 * @author David Ray
 * @author Ralf Seliger (port to JavaScript)
 * 
 * @see DistalDendrite
 * @see TemporalMemory.Connections
 */
<<<<<<< HEAD

var util = require('../cipun/util.js');

var Synapse = function(c, sourceCell, segment, pool, index, inputIndex) {	// Synapse(Connections, Cell, Segment, Pool, int, int) 
=======
var Synapse = function(c, sourceCell, segment, pool, index, inputIndex) { // Synapse(Connections, Cell, Segment, Pool, int, int) 
>>>>>>> d3b0f988
    /**
     * Constructs a new {@code Synapse}
     * 
     * @param c             the connections state of the temporal memory
     * @param sourceCell    the {@link Cell} which will activate this {@code Synapse}
     * @param segment       the owning dendritic segment
     * @param pool		    this {@link Pool} of which this synapse is a member
     * @param index         this {@code Synapse}'s index
     * @param inputIndex	the index of this {@link Synapse}'s input; be it a Cell or InputVector bit.
     */
    this.sourceCell = sourceCell;
    this.segment = segment;
    this.pool = pool;
    this.synapseIndex = index;
    this.inputIndex = inputIndex;
    this.permanence = 0;

    // If this isn't a synapse on a proximal dendrite
<<<<<<< HEAD
    if(!util.isNullOrUndefined(sourceCell)) {
     	sourceCell.addReceptorSynapse(c, this);
=======
    if (!isNullOrUndefined(sourceCell)) {
        sourceCell.addReceptorSynapse(c, this);
>>>>>>> d3b0f988
    }
};

Synapse.prototype = {
    /**
     * Returns this {@code Synapse}'s index.
     * @return
     */
    getIndex: function() { // int(void)
        return this.synapseIndex;
    },

    /**
     * Returns the index of this {@code Synapse}'s input item
     * whether it is a "sourceCell" or inputVector bit.
     * @return
     */
    getInputIndex: function() { // int(void)
        return this.inputIndex;
    },

    /**
     * Returns this {@code Synapse}'s degree of connectedness.
     * @return
     */
    getPermanence: function() { // double(void)
        return this.permanence;
    },

    /**
     * Sets this {@code Synapse}'s degree of connectedness.
     * @param perm
     */
    setPermanence: function(c, perm) { // void(Connections, double)
        this.permanence = perm;
        this.pool.updatePool(c, this, perm);
    },

    /**
     * Returns the owning dendritic segment
     * @return
     */
    getSegment: function() { // Segment(void)
        return this.segment;
    },

    /**
     * Returns the containing {@link Cell} 
     * @return
     */
    getSourceCell: function() { // Cell(void)
        return this.sourceCell;
    },

    /**
     * {@inheritDoc}
     */
    toString: function() { // String(void)
        return "" + this.synapseIndex;
    }
}

module.exports = Synapse;<|MERGE_RESOLUTION|>--- conflicted
+++ resolved
@@ -2,14 +2,14 @@
  * Represents a connection with varying strength which when above 
  * a configured threshold represents a valid connection. 
  * 
- * IMPORTANT: 	For DistalDendrites, there is only one synapse per pool, so the
- * 				synapse's index doesn't really matter (in terms of tracking its
- * 				order within the pool. In that case, the index is a global counter
- * 				of all distal dendrite synapses.
+ * IMPORTANT:   For DistalDendrites, there is only one synapse per pool, so the
+ *              synapse's index doesn't really matter (in terms of tracking its
+ *              order within the pool. In that case, the index is a global counter
+ *              of all distal dendrite synapses.
  * 
- * 				For ProximalDendrites, there are many synapses within a pool, and in
- * 				that case, the index specifies the synapse's sequence order within
- * 				the pool object, and may be referenced by that index.
+ *              For ProximalDendrites, there are many synapses within a pool, and in
+ *              that case, the index specifies the synapse's sequence order within
+ *              the pool object, and may be referenced by that index.
  *    
  * 
  * @author Chetan Surpur
@@ -19,23 +19,19 @@
  * @see DistalDendrite
  * @see TemporalMemory.Connections
  */
-<<<<<<< HEAD
 
 var util = require('../cipun/util.js');
 
-var Synapse = function(c, sourceCell, segment, pool, index, inputIndex) {	// Synapse(Connections, Cell, Segment, Pool, int, int) 
-=======
 var Synapse = function(c, sourceCell, segment, pool, index, inputIndex) { // Synapse(Connections, Cell, Segment, Pool, int, int) 
->>>>>>> d3b0f988
     /**
      * Constructs a new {@code Synapse}
      * 
      * @param c             the connections state of the temporal memory
      * @param sourceCell    the {@link Cell} which will activate this {@code Synapse}
      * @param segment       the owning dendritic segment
-     * @param pool		    this {@link Pool} of which this synapse is a member
+     * @param pool          this {@link Pool} of which this synapse is a member
      * @param index         this {@code Synapse}'s index
-     * @param inputIndex	the index of this {@link Synapse}'s input; be it a Cell or InputVector bit.
+     * @param inputIndex    the index of this {@link Synapse}'s input; be it a Cell or InputVector bit.
      */
     this.sourceCell = sourceCell;
     this.segment = segment;
@@ -45,13 +41,8 @@
     this.permanence = 0;
 
     // If this isn't a synapse on a proximal dendrite
-<<<<<<< HEAD
-    if(!util.isNullOrUndefined(sourceCell)) {
-     	sourceCell.addReceptorSynapse(c, this);
-=======
     if (!isNullOrUndefined(sourceCell)) {
         sourceCell.addReceptorSynapse(c, this);
->>>>>>> d3b0f988
     }
 };
 
@@ -112,6 +103,4 @@
     toString: function() { // String(void)
         return "" + this.synapseIndex;
     }
-}
-
-module.exports = Synapse;+}